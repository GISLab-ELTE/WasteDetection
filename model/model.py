import os
import pickle
import geojson
import rasterio
import cv2 as cv
import numpy as np
import pandas as pd

from math import ceil
from osgeo import gdal
from model.exceptions import *
from matplotlib import cm
from PIL import ImageColor
from itertools import compress
from shapely.geometry import Point
from model.persistence import Persistence
from shapely.geometry.polygon import Polygon
from matplotlib.colors import ListedColormap
from sklearn.ensemble import RandomForestClassifier
from typing import List, Tuple, Callable, Union, TextIO, Dict

import traceback


# Constants for model.py
MAX_CLASS_COUNT = 15
MAX_CLASS_VALUE_COUNT = 10000000
LOW_PROB_VALUE = 1
MEDIUM_PROB_VALUE = 2
HIGH_PROB_VALUE = 3
HEATMAP_COLORS = {
    0: "#000000",
    1: "#1fff00",
    2: "#fff300",
    3: "#ff0000"
}


class Model(object):
    """
    A class that contains the program logic for this application.
    """

    def __init__(self, persistence: Persistence) -> None:
        """
        The constructor of the Model class.

        """

        super(Model, self).__init__()

        self._hotspot_rf = None
        self._floating_rf = None

        self._initialize_data_members()

        self._persistence = persistence

    # Class properties
    @property
    def result_files_hotspot(self) -> List[Tuple[str, str]]:
        return list(self._result_files_hotspot)

    @property
    def result_files_floating(self) -> List[Tuple[str, str]]:
        return list(self._result_files_floating)

    @property
    def result_files_washed_up(self) -> List[Tuple[str, str]]:
        return list(self._result_files_washed_up)

    @property
    def tag_ids(self) -> Dict:
        return self._tag_ids

    @property
    def tag_id_coords(self) -> Dict:
        return self._tag_id_coords

    @property
    def persistence(self) -> Persistence:
        return self._persistence

    @property
    def classification_mode(self) -> str:
        return self._classification_mode

    @property
    def classification_layer_data(self) -> Dict:
        return self._classification_layer_data 

    # Non-static public methods
    def load_random_forests(self) -> None:
        """
        Tries to load the Random Forest classifiers.

        :return: None
        :raise HotspotRandomForestFileException: if Random Forest file is incorrect for Hot-spot detection method
        :raise FloatingRandomForestFileException: if Random Forest file is incorrect for Floating waste detection method
        """

        try:
            with open(self._persistence.settings["HOTSPOT_RF_PATH"], "rb") as file:
                self._hotspot_rf = pickle.load(file)
        except Exception:
            self._hotspot_rf = None
            raise HotspotRandomForestFileException()

        try:
            with open(self._persistence.settings["FLOATING_RF_PATH"], "rb") as file:
                self._floating_rf = pickle.load(file)
        except Exception:
            self._floating_rf = None
            raise FloatingRandomForestFileException()

    def add_files(self, files: List[str], callback: Callable[[str], None]) -> None:
        """
        Adds new file path to Model, and notifies Controller if new file should be added to View.

        :param files: list of file paths opened by user
        :param callback: function in Controller, adds new item to View's opened files listbox
        :return: None
        """

        for file in files:
            if not (file in self._opened_files):
                self._opened_files.append(file)
                callback(file)

    def delete_files(self, files: List[str]) -> None:
        """
        Removes given file paths from Model.

        :param files: list of file paths to be removed
        :return: None
        """

        for file in files:
            if file in self._opened_files:
                self._opened_files.remove(file)

    def processing(self, process_id: int) -> Tuple[bool, bool]:
        """
        Starts the processing procedure.

        :param process_id: the id of the process to be started
        :return: all successful or not
        :raise RandomForestFileException: if there are no Random Forest model loaded
        """

        if (self._hotspot_rf is None) or (self._floating_rf is None):
            self.load_random_forests()

        if process_id == 1:
            if self._hotspot_rf is None:
                raise RandomForestFileException("Hot-spot")
            return self._process_hotspot_floating(hotspot=True)
        elif process_id == 2:
            if self._floating_rf is None:
                raise RandomForestFileException("Floating waste")
            return self._process_hotspot_floating(hotspot=False)
        elif process_id == 3:
            return self._process_washed_up()

    def save_training_input_file(self, path: str) -> None:
        """
        Saves given input file to training dictionary.

        :param path: path of the training file
        :return: None
        """

        self._tag_ids[path] = dict()

    def save_point_on_canvas(self, tag_id: int) -> None:
        """
        Saves the coordinates and tag id of a point on the canvas.

        :param tag_id: tag id of the point
        :return: None
        """

        self._point_tag_ids.append(tag_id)

    def toggle_classification_mode(self) -> None:
        if self._classification_mode == "polygon":
            self._classification_mode = "freehand"
        elif self._classification_mode == "freehand":
            self._classification_mode = "polygon"

    def add_classification_layer(self, image_name: str, layer: np.ndarray) -> None:
        """
        Adds a new classification layer

        :param image_name: the name of the image
        :param layer: the array representing the classification layer
        """
        self._classification_layer_data[image_name] = layer

    def get_classification_layer_data(self, image_name) -> np.ndarray:
        """
        Gets the classification layer data of the requested image

        :param image_name: the name of the image
        :return: The array containing the classification data of the image
        """
        return self._classification_layer_data[image_name]

    def set_classification_pixel_of_layer(self, image_name: str, coordinates: Tuple[int, int], mc_id: int) -> None:
        """
        sets a classification pixel of the given layer

        :param layer: the name of the image
        :param coordinates: the coordinates where the id will be placed
        :param mc_id: the id that will be placed at the given coordinates
        """
        mc_id_mul = mc_id * 100
        self._classification_layer_data[image_name][coordinates]= mc_id_mul

    def delete_classification_data(self, image_name: str) -> None:
        self._classification_layer_data.pop(image_name)

    def save_new_mc(self, training_file: str, mc_id: int, mc_name: str, mc_color: str) -> None:
        """
        Saves a new training class with the given file name, id, name and color.

        :param training_file: path of the training file that contains the training class to be saved
        :param mc_id: unique id of the training class
        :param mc_name: name of the training class
        :param mc_color: color of the training class
        :return: None
        """

        if training_file in self._tag_ids.keys():
            self._tag_ids[training_file][mc_id] = [mc_name, mc_color, []]

    def delete_mc(self, training_file: str, mc_id: int) -> List[int]:
        """
        Deletes a whole training class with all of its polygons.

        :param training_file: path of the training file that contains the Class to be deleted
        :param mc_id: unique id of the training class to be deleted
        :return: list of tag ids to be deleted
        """

        tag_ids = list()
        if training_file in self._tag_ids.keys():
            if mc_id in self._tag_ids[training_file].keys():
                tag_ids += self._tag_ids[training_file][mc_id][2]
                del self._tag_ids[training_file][mc_id]
        return tag_ids

    def delete_tag_id(self, training_file: str, tag_id: int) -> None:
        """
        Deletes the given tag id.

        :param training_file: path of the training file that contains the tag id to be deleted
        :param tag_id: tag id of the shape to be deleted
        :return: None
        """

        if training_file in self._tag_ids.keys():
            for mc_id in self._tag_ids[training_file].keys():
                if tag_id in self._tag_ids[training_file][mc_id][2]:
                    self._tag_ids[training_file][mc_id][2].remove(tag_id)
                    return

    def save_tag_id(self, training_file: str, mc_id: int, mc_name: str, color: str, tag_id: int) -> None:
        """
        Saves the tag id of a new shape in the training class.

        :param training_file: path of the training file
        :param mc_id: unique id of the training class
        :param mc_name: name of the training class
        :param color: color of the training class
        :param tag_id: tag id of a shape to be saved to the training class
        :return: None
        """

        if mc_id not in self._tag_ids[training_file].keys():
            self._tag_ids[training_file][mc_id] = [mc_name, color, []]

        self._tag_ids[training_file][mc_id][2].append(tag_id)

    def save_tag_id_coords(self, training_file: str, mc_id: int, mc_name: str,
                           coords: List[List[float]], bbox_coords: List[Tuple[int, ...]]) -> None:
        """
        Saves the coordinates of polygons and their bounding boxes of the specified training class.

        :param training_file: path of the training file
        :param mc_id: unique id of the training class
        :param mc_name: name of the training class
        :param coords: the list of coordinates of all polygons in the training class
        :param bbox_coords: the list of coordinates of all the bounding boxes in the training class
        :return: None
        """

        if training_file not in self._tag_id_coords.keys():
            self._tag_id_coords[training_file] = dict()

        self._tag_id_coords[training_file][mc_id] = [mc_name, coords, bbox_coords]

    def delete_points(self) -> List[int]:
        """
        Clears the lists of actual points on canvas. Returns the deleted tag ids.

        :return: list of tag ids deleted
        """

        point_tag_ids = list(self._point_tag_ids)
        self._point_tag_ids.clear()
        return point_tag_ids

    def place_polygon_on_canvas(self) -> List[int]:
        """
        Clears the lists containing the data of the next polygon to be placed.

        :return: list of coordinates of the vertices of the polygon
        """

        if len(self._point_tag_ids) >= 3:
            tag_ids = list(self._point_tag_ids)
            self._point_tag_ids.clear()
        else:
            tag_ids = list()

        return tag_ids

    def create_usable_training_data(self) -> Tuple[Dict[str, Dict], bool]:
        """
        Filters out the unusable data from self stored training data Dictionary.

        :return: Dictionary containing only the usable data and a bool value
        containing whether there is enough training data or not
        """

        usable_training_data = dict()

        tag_id_coords = self._tag_id_coords
        enough_data = list()
        for (training_file, mc_data) in tag_id_coords.items():
            enough_data.append(list(mc_data.keys()))
            for (mc_id, polygon_data) in mc_data.items():
                mc_name, coords, bbox_coords = polygon_data
                if coords:
                    if training_file not in usable_training_data.keys():
                        usable_training_data[training_file] = dict()
                    usable_training_data[training_file][mc_id] = polygon_data

        for labeled_layer in self._classification_layer_data.values():
                enough_data.append(labeled_layer[labeled_layer != 0] // 100)

        enough_data = np.unique(np.concatenate(enough_data))
        enough_data = len(enough_data) >= 2
        
        return usable_training_data, enough_data

    def add_polygon_values_to_image(self, training_file: str, usable_training_data: Dict[str, Dict]) -> np.ndarray:
        """
        Creates a numpy array that adds the polygons to the image layer.
        :param training_file: the training file that needs to be updated.
        :return a new image layer containing the updated data.
        """
        labeled_layer = self._classification_layer_data[training_file].copy()
        polygons = usable_training_data[training_file]
        for (mc_id, polygon_data) in polygons.items():
            mc_name, coords, bbox_coords = polygon_data
            for i in range(len(coords)):
                indices = Model._get_coords_inside_polygon(coords[i], bbox_coords[i])
                indices = np.asarray(indices).transpose()
                labeled_layer[indices[1], indices[0]] = mc_id * 100

        return labeled_layer

    def create_training_df(self, usable_training_data: Dict[str, Dict]) -> Tuple[pd.DataFrame, Dict[str, np.ndarray]]:
        """
        Creates a training DataFrame from the filtered training data.

        :param usable_training_data: filtered training data Dictionary
        :return: a DataFrame containing the training data for Random Forest classifier and a dictionary containing the labeling data for each image.
        """

        column_labels = ["SURFACE", "COD"]
        training_labels = self.get_training_labels()
        labels = Model._resolve_bands_indices_string(training_labels)
        labels = [value.upper() for value in labels]
        column_labels += labels
        labels = column_labels + labels
        file_dfs = []
        labeling_data = {}
        classified_layers = self._classification_layer_data

        for training_file, labeled_layer in classified_layers.items():
            bands_and_indices = self._get_bands_indices(self._persistence.settings["SATELLITE_TYPE"], training_file,
                                                        training_labels)
            bands_and_indices = np.asarray(bands_and_indices)
            if training_file in usable_training_data:
                labeled_layer = self.add_polygon_values_to_image(training_file, usable_training_data)

            classified_xs, classified_ys = np.nonzero(labeled_layer)
            classified_pixels = labeled_layer[classified_xs, classified_ys].flatten()
            list_of_columns = [
                np.full(fill_value = "", shape = classified_pixels.shape),
                classified_pixels.astype(int)
            ]
            classified_bands_and_indices = bands_and_indices[:, classified_xs, classified_ys]
            for i in range(classified_bands_and_indices.shape[0]):
                list_of_columns.append(classified_bands_and_indices[i])

            df = pd.DataFrame()
            df.index.name = "FID"
            for i in range(len(list_of_columns)):
                df[labels[i]] = list_of_columns[i]

            labeling_data[training_file] = labeled_layer
            file_dfs.append(df)

        training_df = pd.concat(file_dfs, ignore_index=True)
        training_df.index.name = "FID"

        return training_df, labeling_data

    def save_classification_images(self, labeled_images:Dict[str, np.ndarray]) -> None:
        """
        Saves the classification images with their metadata next to the image source. The classified image will have the "_classified" suffix associated with it.
        
        :param labeled_images: A dictionary containing the label data of each image.
        """
        for (image_path, image_data) in labeled_images.items():    
            mc_id_mc_name_pairs = {}
            for tag_data in self.tag_ids[image_path].items():
               mc_id, (mc_name, color, tags) = tag_data
               mc_id_mc_name_pairs[str(mc_id)] = mc_name

            stripped_path, extension = os.path.splitext(image_path)
            labeled_image_path = stripped_path + "_classified" + extension
            Model._save_tif(
                input_path=image_path, 
                array=[image_data], 
                shape=image_data.shape, 
                band_count=1,
                output_path=labeled_image_path,
                metadata=mc_id_mc_name_pairs)

    @staticmethod
    def estimate_garbage_area(
            input_path: str, image_type: str, garbage_c_id: int,
            low_medium_high: Tuple[bool, bool, bool] = None, pixel_sizes: Tuple[int, int] = None) -> Union[float, None]:
        """
        Estimates the area covered by garbage, based on the pixel size of a picture.

        :param input_path: input path of classified picture
        :param image_type: classified or heatmap
        :param garbage_c_id: Class ID of Garbage Class
        :param low_medium_high: boolean values based on the selected checkboxes in View
        :param pixel_sizes: size of a pixel in the image
        :return: estimated area if it can be calculated, None otherwise
        :raise NotEnoughBandsException: if the image to be opened does not have only one band
        :raise CodValueNotPresentException: if the Garbage Class is not present on the image
        :raise InvalidClassifiedImageException: if not all values could be divided by 100 on the classified image
        """

        try:
            dataset = gdal.Open(input_path, gdal.GA_ReadOnly)
            if dataset.RasterCount != 1:
                raise NotEnoughBandsException(dataset.RasterCount, 1, input_path)

            band = dataset.GetRasterBand(1)
            band = band.ReadAsArray()

            if not pixel_sizes:
                gt = dataset.GetGeoTransform()
                pixel_size_x = gt[1]
                pixel_size_y = -gt[5]
            else:
                pixel_size_x, pixel_size_y = pixel_sizes

            unique_values = np.unique(band)

            rows, cols = band.shape
            area = 0.0

            if image_type.lower() == "classified":
                if garbage_c_id * 100 not in unique_values:
                    raise CodValueNotPresentException("garbage", garbage_c_id * 100, input_path)

                cond_list = [value % 100 == 0 for value in unique_values]

                if not all(cond_list):
                    raise InvalidClassifiedImageException(input_path)

                for i in range(rows):
                    for j in range(cols):
                        if band[i, j] == garbage_c_id * 100:
                            area += pixel_size_x * pixel_size_y
            elif image_type.lower() == "heatmap":
                for i in range(rows):
                    for j in range(cols):
                        if (low_medium_high[0] and band[i, j] == LOW_PROB_VALUE) or \
                                (low_medium_high[1] and band[i, j] == MEDIUM_PROB_VALUE) or \
                                (low_medium_high[2] and band[i, j] == HIGH_PROB_VALUE):
                            area += pixel_size_x * pixel_size_y

            return area
        except NotEnoughBandsException:
            raise
        except CodValueNotPresentException:
            raise
        except InvalidClassifiedImageException:
            raise
        except Exception:
            return None
        finally:
            del dataset

    def create_and_save_random_forest(self, training_data_path: str, output_path: str) -> None:
        """
        Trains and saves a Random Forest classifier.

        :param training_data_path: path of training .csv file
        :param output_path: path of the trained Random Forest
        :return: None
        """

        training_labels = self.get_training_labels()
        labels = Model._resolve_bands_indices_string(training_labels)
        labels = [value.upper() for value in labels]

        clf = Model._create_random_forest(training_data_path, labels, ["COD"], int(self._persistence.settings["TRAINING_ESTIMATORS"]))

        pickle.dump(clf, open(output_path, "wb"))

    def get_training_labels(self) -> str:
        """
        Gets the checked training labels in SettingsView.

        :return: training label names separated by "-"
        """

        labels = list()
        if self._persistence.settings["TRAINING_LABEL_BLUE"] == "1":
            labels.append("blue")
        if self._persistence.settings["TRAINING_LABEL_GREEN"] == "1":
            labels.append("green")
        if self._persistence.settings["TRAINING_LABEL_RED"] == "1":
            labels.append("red")
        if self._persistence.settings["TRAINING_LABEL_NIR"] == "1":
            labels.append("nir")
        if self._persistence.settings["TRAINING_LABEL_PI"] == "1":
            labels.append("pi")
        if self._persistence.settings["TRAINING_LABEL_NDWI"] == "1":
            labels.append("ndwi")
        if self._persistence.settings["TRAINING_LABEL_NDVI"] == "1":
            labels.append("ndvi")
        if self._persistence.settings["TRAINING_LABEL_RNDVI"] == "1":
            labels.append("rndvi")
        if self._persistence.settings["TRAINING_LABEL_SR"] == "1":
            labels.append("sr")
        if self._persistence.settings["TRAINING_LABEL_APWI"] == "1":
            labels.append("apwi")
        return "-".join(labels)

    def get_classification_color_map(self, input_path: str, transparent_background: bool = False) -> ListedColormap:
        """
        Creates a color map based on the values in the classified image.

        :param input_path: path of the classified image
        :param transparent_background: whether the black background should be considered transparent
        :return: color map
        """

        with rasterio.open(input_path, "r") as dataset:
            input_array = dataset.read(1)

            unique_values = np.unique(input_array)
            cond_list = all([val % 100 == 0 for val in unique_values])

            if not cond_list:
                return cm.get_cmap("viridis")

            color_list = list()
            for value in unique_values:
                mc_id = int(value / 100)

                if mc_id >= len(self._persistence.colors):
                    continue

                color = self._persistence.colors[mc_id]
                rgba = ImageColor.getcolor(color, "RGBA")
                rgba = [val / 255 for val in rgba]

                if transparent_background and mc_id == 0:
                    rgba[-1] = 0

                color_list.append(rgba)

            if not color_list:
                return cm.get_cmap("viridis")

            color_map = ListedColormap(color_list)
            return color_map

    def get_classification_color_map_from_layer(self, input_array: np.ndarray, transparent_background: bool = False) -> ListedColormap:
        """
        Creates a color map based on the values in the classified image.

        :param input_array: the array of the classified image
        :param transparent_background: whether the black background should be considered transparent
        :return: color map
        """

        unique_values = np.unique(input_array)
        cond_list = all([val % 100 == 0 for val in unique_values])

        if not cond_list:
            return cm.get_cmap("viridis")

        color_list = list()
        for value in unique_values:
            mc_id = int(value / 100)

            if mc_id >= len(self._persistence.colors):
                continue

            color = self._persistence.colors[mc_id]
            rgba = ImageColor.getcolor(color, "RGBA")
            rgba = [val / 255 for val in rgba]

            if transparent_background and mc_id == 0:
                rgba[-1] = 0

            color_list.append(rgba)

        if not color_list:
            return cm.get_cmap("viridis")

        color_map = ListedColormap(color_list)
        return color_map

    # Non-static protected methods
    def _initialize_data_members(self) -> None:
        """
        Initializes the data members.

        :return: None
        """

        self._opened_files = list()
        self._result_files_hotspot = list()
        self._result_files_floating = list()
        self._result_files_washed_up = list()
        self._point_tag_ids = list()
        self._tag_ids = dict()
        self._tag_id_coords = dict()
        self._classification_mode = "polygon"
        self._classification_layer_data = dict()

    def _process_hotspot_floating(self, hotspot: bool) -> Tuple[bool, bool]:
        """
        Creates the output images of both the Hotspot and Floating waste detection processes.

        :param hotspot: True means Hot-spot detection, False means Floating waste detection
        :return: process successful or not
        """

        training_labels = self.get_training_labels()

        were_wrong_labels = False
        were_wrong_pictures = False

        for file in self._opened_files:
            if not os.path.exists(file):
                were_wrong_pictures = True
                continue
            tmp_file = self._save_bands_indices(
                satellite_type=self._persistence.settings["SATELLITE_TYPE"],
                input_path=file,
                save=training_labels,
                working_dir=self._persistence.settings["WORKING_DIR"],
                postfix="_",
                file_extension=self._persistence.settings["FILE_EXTENSION"],
            )

            low = int(self._persistence.settings["HEATMAP_LOW_PROB"]) / 100
            medium = int(self._persistence.settings["HEATMAP_MEDIUM_PROB"]) / 100
            high = int(self._persistence.settings["HEATMAP_HIGH_PROB"]) / 100
            clf = self._hotspot_rf if hotspot else self._floating_rf

            classification, heatmap = Model.create_classification_and_heatmap_with_random_forest(
                input_path=tmp_file,
                clf=clf,
                low_medium_high_values=(low, medium, high),
                garbage_c_id=int(self._persistence.settings["GARBAGE_MC_ID"]) * 100,
                working_dir=self._persistence.settings["WORKING_DIR"],
                classification_postfix=self._persistence.settings["HOTSPOT_CLASSIFIED_POSTFIX"],
                heatmap_postfix=self._persistence.settings["HOTSPOT_HEATMAP_POSTFIX"],
                file_extension=self._persistence.settings["FILE_EXTENSION"]
            )

            if classification and heatmap:
                if hotspot:
                    if not ((file, classification, heatmap) in self._result_files_hotspot):
                        self._result_files_hotspot.append((file, classification, heatmap))
                else:
                    masked_classification, masked_heatmap = Model.create_masked_classification_and_heatmap(
                        original_input_path=tmp_file,
                        classification_path=classification,
                        heatmap_path=heatmap,
                        garbage_c_id=int(self._persistence.settings["GARBAGE_MC_ID"]) * 100,
                        water_c_id=int(self._persistence.settings["WATER_MC_ID"]) * 100,
                        matrix=(int(self._persistence.settings["MORPHOLOGY_MATRIX_SIZE"]), int(self._persistence.settings["MORPHOLOGY_MATRIX_SIZE"])),
                        iterations=int(self._persistence.settings["MORPHOLOGY_ITERATIONS"]),
                        working_dir=self._persistence.settings["WORKING_DIR"],
                        classification_postfix=self._persistence.settings["FLOATING_MASKED_CLASSIFIED_POSTFIX"],
                        heatmap_postfix=self._persistence.settings["FLOATING_MASKED_HEATMAP_POSTFIX"],
                        file_extension=self._persistence.settings["FILE_EXTENSION"]
                    )

                    if not ((file, masked_classification, masked_heatmap) in self._result_files_floating):
                        self._result_files_floating.append((file, masked_classification, masked_heatmap))
            else:
                were_wrong_labels = True

            if os.path.exists(tmp_file):
                os.remove(tmp_file)

        return were_wrong_labels, were_wrong_pictures

    def _process_washed_up(self) -> Tuple[bool, bool]:
        """
        Creates the output images of the Washed up waste detection method.

        :return: process successful or not
        """

        were_wrong_labels = False
        were_wrong_pictures = False

        for i in range(len(self._opened_files)):
            for j in range(i + 1, len(self._opened_files)):
                file_1 = self._opened_files[i]
                file_2 = self._opened_files[j]

                if not os.path.exists(file_1) or not os.path.exists(file_2):
                    were_wrong_pictures = True
                    continue

                difference, coords_information = self._get_pi_difference(self._persistence.settings["SATELLITE_TYPE"],
                                                                         file_1, file_2)

                if not (difference is None) and not (coords_information is None):
                    before, after = self._get_pi_difference_heatmap(difference)

                    before_path = Model._output_path([file_1, file_2],
                                                     self._persistence.settings["WORKING_DIR"],
                                                     "_" + self._persistence.settings["WASHED_UP_BEFORE_POSTFIX"],
                                                     self._persistence.settings["FILE_EXTENSION"])
                    after_path = Model._output_path([file_1, file_2],
                                                    self._persistence.settings["WORKING_DIR"],
                                                    "_" + self._persistence.settings["WASHED_UP_AFTER_POSTFIX"],
                                                    self._persistence.settings["FILE_EXTENSION"])

                    Model._save_tif(
                        input_path=file_1,
                        array=[before],
                        shape=before.shape,
                        band_count=1,
                        output_path=before_path,
                        new_geo_trans=coords_information[0]
                    )

                    Model._save_tif(
                        input_path=file_2,
                        array=[after],
                        shape=after.shape,
                        band_count=1,
                        output_path=after_path,
                        new_geo_trans=coords_information[0]
                    )

                    if not ((file_1, file_2, before_path, after_path) in self._result_files_washed_up):
                        self._result_files_washed_up.append((file_1, file_2, before_path, after_path))
                else:
                    were_wrong_labels = True

        return were_wrong_labels, were_wrong_pictures

    @staticmethod
    def _get_satellite_band(settings_file: Dict, satellite_type: str, band: str) -> int:
        """
        Returns the given satellite's band index.

        :param settings_file: a dictionary containing the settings
        :param satellite_type: Name of the satellite, Sentinel-2 or Planet
        :param band: Name of satellite band
        :return: index of given satellite band
        :raise NameError: if wrong satellite name is given
        """

        satellite_name = satellite_type.upper().split("-")[0]
        band_name = band.upper()

        index = satellite_name + "_" + band_name + "_BAND"

        if index in settings_file.keys():
            return int(settings_file[index])
        else:
            raise NameError("Wrong satellite or band name!")

    def _get_bands_indices(self, satellite_type: str, input_path: str, get: str) -> List[np.ndarray]:
        """
        Returns a list of arrays, containing the band values and/or calculated index values.

        :param satellite_type: the type of the satellite that took the images
        :param input_path: path of the input image
        :param get: name of band/indices
        :return: band values and/or index values
        """

        get_list = Model._resolve_bands_indices_string(get)

        with rasterio.open(input_path, "r") as img:
            # read bands
            try:
                blue_ind = Model._get_satellite_band(self._persistence.settings, satellite_type, "Blue")
                green_ind = Model._get_satellite_band(self._persistence.settings, satellite_type, "Green")
                red_ind = Model._get_satellite_band(self._persistence.settings, satellite_type, "Red")
                nir_ind = Model._get_satellite_band(self._persistence.settings, satellite_type, "NIR")

                blue = (img.read(blue_ind)).astype(dtype="float32")
                green = (img.read(green_ind)).astype(dtype="float32")
                red = (img.read(red_ind)).astype(dtype="float32")
                nir = (img.read(nir_ind)).astype(dtype="float32")
            except Exception as exc:
                raise NotEnoughBandsException(img.count, max([blue_ind, green_ind, red_ind, nir_ind]), input_path) from None

            return Model._calculate_indices(get_list, {"blue": blue, "green": green, "red": red, "nir": nir})

<<<<<<< HEAD
    def _save_bands_indices(
=======
            for item in get_list:
                if item == "blue":
                    list_of_bands_and_indices.append(blue)
                elif item == "green":
                    list_of_bands_and_indices.append(green)
                elif item == "red":
                    list_of_bands_and_indices.append(red)
                elif item == "nir":
                    list_of_bands_and_indices.append(nir)
                elif item == "pi":
                    pi = Model._calculate_index(numerator=nir, denominator=nir + red)
                    list_of_bands_and_indices.append(pi)
                elif item == "ndwi":
                    ndwi = Model._calculate_index(numerator=green - nir, denominator=green + nir)
                    list_of_bands_and_indices.append(ndwi)
                elif item == "ndvi":
                    ndvi = Model._calculate_index(numerator=nir - red, denominator=nir + red)
                    list_of_bands_and_indices.append(ndvi)
                elif item == "rndvi":
                    rndvi = Model._calculate_index(numerator=red - nir, denominator=red + nir)
                    list_of_bands_and_indices.append(rndvi)
                elif item == "sr":
                    sr = Model._calculate_index(numerator=nir, denominator=red)
                    list_of_bands_and_indices.append(sr)
                elif item == "apwi":
                    novel = Model._calculate_index(numerator=blue, denominator=1 - (red + green + nir) / 3)
                    list_of_bands_and_indices.append(novel)


            return list_of_bands_and_indices

    def save_bands_indices(
>>>>>>> c0c5fcd8
            self, satellite_type: str, input_path: str, save: str,
            working_dir: str, postfix: str, file_extension: str) -> str:
        """
        Saves the specified band values and/or index values to a single- or multi-band tif file.

        :param satellite_type: the type of the satellite that took the images
        :param input_path: path of the input image
        :param save: name of band/indices
        :param working_dir: path of the working directory
        :param postfix: file name postfix of the output image
        :param file_extension: file extension of the output image
        :return: path of the output image
        """

        list_of_bands_and_indices = self._get_bands_indices(
            satellite_type=satellite_type,
            input_path=input_path,
            get=save,
        )

        bands = len(list_of_bands_and_indices)
        output_path = Model._output_path([input_path], working_dir, postfix, file_extension)

        Model._save_tif(
            input_path=input_path,
            array=list_of_bands_and_indices,
            shape=list_of_bands_and_indices[0].shape,
            band_count=bands,
            output_path=output_path,
        )

        return output_path

    def _get_pi_difference(self, satellite_type: str, input_path_1: str,
                           input_path_2: str) -> Union[Tuple[np.ndarray, Tuple], Tuple[None, None]]:
        """
        Calculates the PI difference of two different shaped images.

        :param satellite_type: the type of the satellite that took the images
        :param input_path_1: path of the first input image
        :param input_path_2: path of the second input image
        :return: matrix containing the difference values, coordinate information for later use
        """

        intersection_matrix, coords_information = Model._get_empty_intersection_matrix_and_start_coords(
                                                                                            input_path_1, input_path_2)

        if not (intersection_matrix is None) and not (coords_information is None):
            start_coords, input_1_start, input_2_start = coords_information

            [input_1_pi] = self._get_bands_indices(satellite_type, input_path_1, "pi")
            [input_2_pi] = self._get_bands_indices(satellite_type, input_path_2, "pi")

            img_1_size = input_1_pi.shape[0] * input_1_pi.shape[1]
            img_2_size = input_2_pi.shape[0] * input_2_pi.shape[1]

            rows, cols = intersection_matrix.shape

            for i in range(rows):
                for j in range(cols):
                    row_1, col_1 = input_1_start[0] + i, input_1_start[1] + j
                    row_2, col_2 = input_2_start[0] + i, input_2_start[1] + j
                    if img_1_size >= img_2_size:
                        intersection_matrix[i, j] = input_1_pi[row_1, col_1] - input_2_pi[row_2, col_2]
                    else:
                        intersection_matrix[i, j] = input_1_pi[row_2, col_2] - input_2_pi[row_1, col_1]

            return intersection_matrix, coords_information

        return None, None

    def _get_pi_difference_heatmap(self, difference_matrix: np.ndarray) -> Tuple[np.ndarray, np.ndarray]:
        """
        Creates heatmaps for Washed up waste detection method.

        :param difference_matrix: matrix containing the PI difference of two images
        :return: before and after heatmap
        """

        heatmap_pos = np.zeros(
            shape=difference_matrix.shape,
            dtype=int
        )

        heatmap_neg = np.zeros(
            shape=difference_matrix.shape,
            dtype=int
        )

        unique_values = np.unique(difference_matrix)
        if (len(unique_values) == 1 and 0 in unique_values)\
                or (len(unique_values) == 1 and float("NaN") in unique_values)\
                or (len(unique_values) == 2 and 0 in unique_values and float("NaN") in unique_values):
            return heatmap_pos, heatmap_neg

        if not np.all(np.isnan(difference_matrix)):
            mean = np.nanmedian(difference_matrix)

            mean_difference_pos = np.empty_like(difference_matrix)
            mean_difference_neg = np.empty_like(difference_matrix)

            rows, cols = difference_matrix.shape

            for i in range(rows):
                for j in range(cols):
                    if difference_matrix[i, j] > mean:
                        mean_difference_pos[i, j] = difference_matrix[i, j] - mean
                        mean_difference_neg[i, j] = 0
                    else:
                        mean_difference_neg[i, j] = mean - difference_matrix[i, j]
                        mean_difference_pos[i, j] = 0

            max_pos = np.nanmax(mean_difference_pos)
            max_neg = np.nanmax(mean_difference_neg)

            for i in range(rows):
                for j in range(cols):
                    N_EQUAL_PARTS = int(self._persistence.settings["WASHED_UP_HEATMAP_SECTIONS"])

                    value_pos = mean_difference_pos[i, j]
                    equal_part_pos = max_pos / N_EQUAL_PARTS
                    if value_pos >= equal_part_pos * (N_EQUAL_PARTS - 1):
                        heatmap_pos[i, j] = HIGH_PROB_VALUE
                    elif equal_part_pos * (N_EQUAL_PARTS - 2) <= value_pos < equal_part_pos * (N_EQUAL_PARTS - 1):
                        heatmap_pos[i, j] = MEDIUM_PROB_VALUE
                    elif equal_part_pos * (N_EQUAL_PARTS - 3) <= value_pos < equal_part_pos * (N_EQUAL_PARTS - 2):
                        heatmap_pos[i, j] = LOW_PROB_VALUE

                    value_neg = mean_difference_neg[i, j]
                    equal_part_neg = max_neg / N_EQUAL_PARTS
                    if value_neg >= equal_part_neg * (N_EQUAL_PARTS - 1):
                        heatmap_neg[i, j] = HIGH_PROB_VALUE
                    elif equal_part_neg * (N_EQUAL_PARTS - 2) <= value_neg < equal_part_neg * (N_EQUAL_PARTS - 1):
                        heatmap_neg[i, j] = MEDIUM_PROB_VALUE
                    elif equal_part_neg * (N_EQUAL_PARTS - 3) <= value_neg < equal_part_neg * (N_EQUAL_PARTS - 2):
                        heatmap_neg[i, j] = LOW_PROB_VALUE

        return heatmap_pos, heatmap_neg

   
    # Static public methods
    @staticmethod
    def create_garbage_bbox_geojson(input_path: str, file: TextIO, searched_value: List[int]) -> None:
        """
        Creates the GeoJSON file containing the bounding boxes of garbage areas.

        :param input_path: classified image or heatmap image
        :param file: the GeoJSON file
        :param searched_value: the wanted value
        :return: None
        """

        bbox_coords = Model._get_bbox_coordinates_of_same_areas(input_path, searched_value)

        if bbox_coords is not None:
            features = list()

            polygon_id = 1
            for bbox in bbox_coords:
                bbox.append(bbox[0])
                polygon = geojson.Polygon([bbox])
                features.append(geojson.Feature(geometry=polygon, properties={"id": str(polygon_id)}))
                polygon_id += 1

            feature_collection = geojson.FeatureCollection(features)

            geojson.dump(feature_collection, file, indent=4)

    @staticmethod
    def create_masked_classification_and_heatmap(
            original_input_path: str, classification_path: str, heatmap_path: str,
            garbage_c_id: int, water_c_id: int, matrix: Tuple[int, int],
            iterations: int, working_dir: str, classification_postfix: str,
            heatmap_postfix: str, file_extension: str) -> Tuple[str, str]:
        """
        Creates the masked classification and masked heatmap based on the input classification and input heatmap.
        Uses morphological transformations (opening and dilation).

        :param original_input_path: path of the original image
        :param classification_path: path of the classified image
        :param heatmap_path: path of the heatmap image
        :param garbage_c_id: the COD value of the "GARBAGE" class
        :param water_c_id: the COD value of the "WATER" class
        :param matrix: the shape of the matrix in the opening transformation
        :param iterations: the number of iterations in the dilation transformation
        :param working_dir: the path of the working directory
        :param classification_postfix: the file name postfix of the masked and classified image
        :param heatmap_postfix: the file name postfix of the masked heatmap image
        :param file_extension: the file extension of the output images
        :return: the paths of the output images
        """

        # open inputs
        with rasterio.open(classification_path, "r") as classification_matrix, \
             rasterio.open(heatmap_path, "r") as heatmap_matrix:

            # create matrices
            classification_matrix = classification_matrix.read(1)
            heatmap_matrix = heatmap_matrix.read(1)
            morphology_matrix = np.empty_like(classification_matrix)
            masked_classification = np.empty_like(classification_matrix)
            masked_heatmap = np.empty_like(classification_matrix)

            rows, cols = classification_matrix.shape

            # output paths
            morphology_path = Model._output_path([original_input_path], working_dir, "morphology", file_extension)
            opening_path = Model._output_path([original_input_path], working_dir, "morphology_opening", file_extension)
            dilation_path = Model._output_path([original_input_path], working_dir, "morphology_opening_dilation",
                                               file_extension)
            masked_classification_path = Model._output_path([original_input_path], working_dir, classification_postfix,
                                                            file_extension)
            masked_heatmap_path = Model._output_path([original_input_path], working_dir, heatmap_postfix,
                                                     file_extension)

            for i in range(rows):
                for j in range(cols):
                    if classification_matrix[i, j] == garbage_c_id or classification_matrix[i, j] == water_c_id:
                        morphology_matrix[i, j] = 1
                    else:
                        morphology_matrix[i, j] = 0

            Model._save_tif(
                input_path=original_input_path,
                array=[morphology_matrix],
                shape=morphology_matrix.shape,
                band_count=1,
                output_path=morphology_path,
            )

            opening = Model._morphology("opening", morphology_path, opening_path, matrix=matrix)

            if opening is not None:
                dilation = Model._morphology("dilation", opening_path, dilation_path, iterations=iterations)

                if dilation is not None:
                    for i in range(rows):
                        for j in range(cols):
                            if dilation[i, j] == 1:
                                masked_classification[i, j] = classification_matrix[i, j]
                                masked_heatmap[i, j] = heatmap_matrix[i, j]
                            else:
                                masked_classification[i, j] = 0
                                masked_heatmap[i, j] = 0

                    Model._save_tif(
                        input_path=original_input_path,
                        array=[masked_classification],
                        shape=masked_classification.shape,
                        band_count=1,
                        output_path=masked_classification_path,
                    )

                    Model._save_tif(
                        input_path=original_input_path,
                        array=[masked_heatmap],
                        shape=masked_heatmap.shape,
                        band_count=1,
                        output_path=masked_heatmap_path,
                    )

            if os.path.exists(morphology_path):
                os.remove(morphology_path)
            if os.path.exists(opening_path):
                os.remove(opening_path)
            if os.path.exists(dilation_path):
                os.remove(dilation_path)

            return masked_classification_path, masked_heatmap_path

    @staticmethod
    def get_heatmap_color_map(input_path: str, low_medium_high: List[str]) -> ListedColormap:
        """
        Creates a color map based on the values in the heatmap image.

        :param input_path: path of the heatmap image
        :param low_medium_high: which Checkboxes are selected in View
        :return: color map
        """

        with rasterio.open(input_path, "r") as dataset:
            input_array = dataset.read(1)

            unique_values = np.unique(input_array)
            cond_list = all([val in HEATMAP_COLORS.keys() for val in unique_values])

            if not cond_list:
                return cm.get_cmap("viridis")

            color_list = list()
            for value in unique_values:
                if (value == 1 and "low" in low_medium_high) or \
                   (value == 2 and "medium" in low_medium_high) or \
                   (value == 3 and "high" in low_medium_high):
                    color = HEATMAP_COLORS[value]
                else:
                    color = HEATMAP_COLORS[0]
                rgba = ImageColor.getcolor(color, "RGBA")
                rgba = [val / 255 for val in rgba]
                color_list.append(rgba)

            if not color_list:
                return cm.get_cmap("viridis")

            color_map = ListedColormap(color_list)
            return color_map

    # Static protected methods
    @staticmethod
    def _create_random_forest(
            training_data_path: str, column_names: List[str], label_names: List[str],
            estimators: int) -> RandomForestClassifier:
        """
        Trains the RandomForestClassifier based on the training data.

        :param training_data_path: path of the .csv file containing the training data
        :param column_names: training labels
        :param label_names: classification labels
        :param estimators: number of decision trees in the Forest
        :return: the trained RandomForestClassifier
        """

        # read training data
        df = pd.read_csv(training_data_path, sep=';')
        
        #narrow training data
        data = df[column_names]
        label = df[label_names]
        label = np.ravel(label).astype(str)

        # make classification
        clf = RandomForestClassifier(n_estimators=estimators, n_jobs=-1)
        clf.fit(data, label)

        # return random forest for later use
        return clf

    @staticmethod
    def _calculate_indices(get_list: List[str], bands: Dict[str, np.ndarray]) -> List[np.ndarray]:
            # calculate indices
            # PI = NIR / (NIR + RED)
            # NDWI = (GREEN - NIR) / (GREEN + NIR)
            # NDVI = (NIR - RED) / (NIR + RED)
            # RNDVI = (RED - NIR) / (RED + NIR)
            # SR = NIR / RED
            blue = bands["blue"]
            green = bands["green"]
            red = bands["red"]
            nir = bands["nir"]

            list_of_bands_and_indices = list()
            for item in get_list:
                if item == "blue":
                    list_of_bands_and_indices.append(blue)
                elif item == "green":
                    list_of_bands_and_indices.append(green)
                elif item == "red":
                    list_of_bands_and_indices.append(red)
                elif item == "nir":
                    list_of_bands_and_indices.append(nir)
                elif item == "pi":
                    pi = Model._calculate_index(numerator=nir, denominator=nir + red)
                    list_of_bands_and_indices.append(pi)
                elif item == "ndwi":
                    ndwi = Model._calculate_index(numerator=green - nir, denominator=green + nir)
                    list_of_bands_and_indices.append(ndwi)
                elif item == "ndvi":
                    ndvi = Model._calculate_index(numerator=nir - red, denominator=nir + red)
                    list_of_bands_and_indices.append(ndvi)
                elif item == "rndvi":
                    rndvi = Model._calculate_index(numerator=red - nir, denominator=red + nir)
                    list_of_bands_and_indices.append(rndvi)
                elif item == "sr":
                    sr = Model._calculate_index(numerator=nir, denominator=red)
                    list_of_bands_and_indices.append(sr)
            return list_of_bands_and_indices
    
    @staticmethod
    def _make_noisy_data(data: pd.DataFrame) -> pd.DataFrame:
        """
        Adds noise to given dataframe
        :param data: the dataframe to add noise to
        :return: A dataframe that has noisy data added to it.
        """

        data_copy = data.copy()[["BLUE", "GREEN", "RED", "NIR", "PI", "NDWI", "NDVI", "RNDVI", "SR"]]
        noise = (np.random.normal(0, .1, data_copy.shape) * 1000).astype(int)
        data_copy = data_copy + noise
        bands = {
            "blue": np.expand_dims(data_copy["BLUE"].to_numpy(), axis=0),
            "green": np.expand_dims(data_copy["GREEN"].to_numpy(), axis = 0),
            "red": np.expand_dims(data_copy["RED"].to_numpy(), axis = 0),
            "nir": np.expand_dims(data_copy["NIR"].to_numpy(), axis = 0)
        }

        requested_indices = [col.lower() for col in data_copy.columns]
        labels = [data["SURFACE"].to_numpy(),data["COD"].to_numpy()]
        indices = [id.flatten() for id in Model._calculate_indices(requested_indices, bands)]
        labels_indices = [pd.Series(col) for col in labels + indices]

        data_noisy = pd.DataFrame(labels_indices).T
        data_noisy.columns = data.columns
        data_noisy.index.name = "FID"
        
        return data_noisy
            

    @staticmethod
    def _get_coords_inside_polygon(polygon_coords: List[float], bbox_coords: Tuple[int, ...]) -> List[Tuple[int, int]]:
        """
        Calculates the coordinates inside a given polygon.

        :param polygon_coords: the coordinates of the vertices of a polygon
        :param bbox_coords: the coordinates of vertices of the bounding box containing the polygon
        :return: the list of (x, y) coordinates inside the polygon
        """

        polygon_coords = list(map(int, polygon_coords))
        polygon_coords = zip(polygon_coords[0::2], polygon_coords[1::2])
        polygon = Polygon(polygon_coords)

        bbox_coords = list(map(int, bbox_coords))
        coords = list()

        for y in range(bbox_coords[1], bbox_coords[3] + 1):
            for x in range(bbox_coords[0], bbox_coords[2] + 1):
                p = Point(x, y)
                if polygon.contains(p):
                    coords.append((x, y))

        return coords

    @staticmethod
    def _output_path(input_paths: List[str], working_dir: str, postfix: str, output_file_extension: str) -> str:
        """
        Returns generated output path from given parameters.

        :param input_paths: list of input file paths
        :param working_dir: path to working directory
        :param postfix: postfix of output file
        :param output_file_extension: file extension of output file
        :return: generated output path
        """

        if working_dir == "":
            filename, file_extension = os.path.splitext(input_paths[0])
            output_path = filename + "_" + postfix + "." + output_file_extension
        else:
            file_names = list()
            for path in input_paths:
                file_name = "".join(path.split(".")[:-1]).split("/")[-1]
                file_names.append(file_name)
                output_path = working_dir + "/" + "_".join(file_names) + postfix + "." + output_file_extension
        return output_path

    @staticmethod
    def _save_tif(
            input_path: str, array: List[np.ndarray], shape: Tuple[int, int],
            band_count: int, output_path: str, new_geo_trans: Tuple[float, float] = None,
            metadata: Dict[str, str] = None) -> None:
        """
        Saves arrays (1 or more) to a georeferenced tif file.

        :param input_path: georeferenced input image
        :param array: list of arrays to be saved
        :param shape: shape of the output image
        :param band_count: number of bands in the output tif file
        :param output_path: path of the output image
        :param new_geo_trans: other GeoTransform if it is needed
        :param metadata: metadata that can be added to the file if needed
        :return: None
        """

        try:
            img_gdal = gdal.Open(input_path, gdal.GA_ReadOnly)
            x_pixels = shape[1]
            y_pixels = shape[0]

            driver = gdal.GetDriverByName("GTiff")
            geotrans = img_gdal.GetGeoTransform()
            projection = img_gdal.GetProjection()

            if not (new_geo_trans is None):
                geotrans = list(geotrans)
                geotrans[0] = new_geo_trans[0]
                geotrans[3] = new_geo_trans[1]
                geotrans = tuple(geotrans)

            dataset = driver.Create(output_path, x_pixels, y_pixels, band_count, gdal.GDT_Float32)
            dataset.SetGeoTransform(geotrans)
            dataset.SetProjection(projection)
            
            if not (metadata is None):
                dataset.SetMetadata(metadata)

            for band in range(band_count):
                outband = dataset.GetRasterBand(band + 1)
                outband.WriteArray(array[band][:, :])
                outband.SetNoDataValue(float("NaN"))
                outband.FlushCache()

            dataset.FlushCache()
        finally:
            del img_gdal

    @staticmethod
    def _calculate_index(numerator: np.ndarray, denominator: np.ndarray) -> np.ndarray:
        """
        Calculating an index based on given numerator and denominator.

        :param numerator: numerator matrix
        :param denominator: denominator matrix
        :return: result matrix, containing the calculated values
        """

        # variables
        rows = numerator.shape[0]
        cols = numerator.shape[1]
        index = np.ndarray(
            shape=numerator.shape,
            dtype="float32",
        )

        numerator_nanmin = np.nanmin(numerator)
        numerator_nanmax = np.nanmax(numerator)        

        # calculate index
        nan_mask = np.isnan(numerator) | np.isnan(denominator)
        numerator_zero_mask = numerator == 0
        denominator_zero_mask = denominator == 0

        invalid_mask = nan_mask | (numerator_zero_mask & denominator_zero_mask)
        valid_mask = np.logical_not(invalid_mask)

        valid_denominator_non_zero_mask = valid_mask & np.logical_not(denominator_zero_mask)
        valid_denominator_zero_mask = valid_mask & denominator_zero_mask

        numerator_positive_denumerator_zero_mask = valid_denominator_zero_mask & (numerator > 0)
        numerator_negative_denumerator_zero_mask = valid_denominator_zero_mask & (numerator < 0)

        index[invalid_mask] = float("NaN")
        index[numerator_positive_denumerator_zero_mask] = numerator_nanmax
        index[numerator_negative_denumerator_zero_mask] = numerator_nanmin
        index[valid_denominator_non_zero_mask] = numerator[valid_denominator_non_zero_mask] / denominator[valid_denominator_non_zero_mask]

        # return index values
        return index

    @staticmethod
    def _resolve_bands_indices_string(string: str) -> List[str]:
        """
        Resolves band strings.

        :param string: name of band/indices separated by "-", or "all", "all_no_blue", "bands", "indices"
        :return: list containing the band/index values
        """

        string_list = string.lower().split("-")

        if "all" in string_list:
            return ["blue", "green", "red", "nir", "pi", "ndwi", "ndvi", "rndvi", "sr", "apwi"]
        elif "all_no_blue" in string_list:
            return ["green", "red", "nir", "pi", "ndwi", "ndvi", "rndvi", "sr"]
        elif "bands" in string_list:
            return ["blue", "green", "red", "nir"]
        elif "indices" in string_list:
            return ["pi", "ndwi", "ndvi", "rndvi", "sr"]

        bands_indices = list()
        if "blue" in string_list:
            bands_indices.append("blue")
        if "green" in string_list:
            bands_indices.append("green")
        if "red" in string_list:
            bands_indices.append("red")
        if "nir" in string_list:
            bands_indices.append("nir")
        if "pi" in string_list:
            bands_indices.append("pi")
        if "ndwi" in string_list:
            bands_indices.append("ndwi")
        if "ndvi" in string_list:
            bands_indices.append("ndvi")
        if "rndvi" in string_list:
            bands_indices.append("rndvi")
        if "sr" in string_list:
            bands_indices.append("sr")
        if "apwi" in string_list:
            bands_indices.append("apwi")

        return bands_indices

    @staticmethod
    def _get_coords_of_pixel(i: int, j: int, gt: Tuple[int, ...]) -> Tuple[float, float]:
        """
        Calculates the geographical coordinate of the pixel in row "i" and column "j",
        based on the picture's GeoTransform.

        :param i: row index
        :param j: column index
        :param gt: GeoTransform of the picture
        :return: the calculated geographical coordinates: x and y
        """

        x_coord = gt[0] + j * gt[1] + i * gt[2]
        y_coord = gt[3] + j * gt[4] + i * gt[5]

        return x_coord, y_coord

    @staticmethod
    def _calculate_coords_for_pixels(input_path: str) -> Union[np.ndarray, None]:
        """
        Calculates geographical coordinates for each pixel on the input image.

        :param input_path: path of the input image
        :return: matrix containing the geographical coordinates
        """

        try:
            ds = gdal.Open(input_path, gdal.GA_ReadOnly)
            width = ds.RasterXSize
            height = ds.RasterYSize
            gt = ds.GetGeoTransform()

            coords_xy = np.ndarray(
                shape=(height, width),
                dtype="float32,float32",
            )

            for i in range(height):
                for j in range(width):
                    coords_xy[i, j] = Model._get_coords_of_pixel(i, j, gt)

            return coords_xy
        finally:
            del ds

    @staticmethod
    def _get_empty_intersection_matrix_and_start_coords(
            input_path_1: str, input_path_2: str) -> Union[Tuple[np.ndarray, Tuple], Tuple[None, None]]:
        """
        Calculates the intersection of two different sized matrices.

        :param input_path_1: path of the first input image
        :param input_path_2: path of the second input image
        :return: empty intersection matrix, coordinate information for later use
        """

        coords_1 = Model._calculate_coords_for_pixels(input_path_1)
        coords_2 = Model._calculate_coords_for_pixels(input_path_2)

        if (coords_1 is not None) and (coords_2 is not None):
            img_1_size = coords_1.shape[0] * coords_1.shape[1]
            img_2_size = coords_2.shape[0] * coords_2.shape[1]

            larger_img = coords_1 if img_1_size >= img_2_size else coords_2
            smaller_img = coords_1 if img_1_size < img_2_size else coords_2

            selector = np.in1d(larger_img.flatten(), smaller_img.flatten())
            intersection = list(compress(range(len(selector)), selector))

            new_rows, new_cols = 0, 0

            if intersection:
                larger_rows, larger_cols = np.unravel_index(intersection, larger_img.shape)
                larger_start_index = (larger_rows[0], larger_cols[0])

                start_coord = larger_img[larger_start_index]

                smaller_start_index = np.where(smaller_img == start_coord)
                smaller_start_index = smaller_start_index[0][0], smaller_start_index[1][0]

                i, j = larger_start_index
                k, l = smaller_start_index

                while i < larger_img.shape[0] and k < smaller_img.shape[0]:
                    new_rows += 1
                    i += 1
                    k += 1

                while j < larger_img.shape[1] and l < smaller_img.shape[1]:
                    new_cols += 1
                    j += 1
                    l += 1

                intersection_matrix = np.ndarray(
                    shape=(new_rows, new_cols),
                    dtype="float32",
                )

                coords_information = (start_coord, larger_start_index, smaller_start_index)

                return intersection_matrix, coords_information

        return None, None

    @staticmethod
    def create_classification_and_heatmap_with_random_forest(
            input_path: str, clf: RandomForestClassifier, low_medium_high_values: Tuple[float, ...],
            garbage_c_id: int, working_dir: str, classification_postfix: str,
            heatmap_postfix: str, file_extension: str) -> Tuple[str, str]:
        """
        Creates classification and garbage heatmap with Random Forest Classifier.

        :param input_path: input path of the image to be processed
        :param clf: an instance of RandomForestClassifier
        :param low_medium_high_values: probabilities
        :param garbage_c_id: Class ID of Garbage Class
        :param working_dir: path of the working directory
        :param classification_postfix: file name postfix of the classified image
        :param heatmap_postfix: file name postfix of the heatmap image
        :param file_extension: file extension of the output files
        :return: path of the classified image and the heatmap image
        """

        try:
            ds = gdal.Open(input_path, gdal.GA_ReadOnly)

            # initialize variables
            rows = ds.RasterYSize
            cols = ds.RasterXSize
            bands = ds.RasterCount
            array = ds.ReadAsArray().astype(dtype="float32")

            classes = clf.classes_

            classification = np.zeros(shape=rows * cols, dtype=int)
            heatmap = np.zeros(shape=rows * cols, dtype=int)

            # merge band values
            array = np.stack(array, axis=2)

            # reshape array
            array = np.reshape(array, [rows * cols, bands])

            # array to data frame
            array_df = pd.DataFrame(array, dtype='float32')

            split_size = ceil(array_df.shape[0] / ceil((array_df.shape[0] * MAX_CLASS_COUNT) / MAX_CLASS_VALUE_COUNT))
            split_count = ceil((array_df.shape[0] * MAX_CLASS_COUNT) / MAX_CLASS_VALUE_COUNT)
            for c in range(split_count):
                new_array_df = array_df[c * split_size:(c + 1) * split_size].dropna(axis="index")
                pred_proba = clf.predict_proba(new_array_df)

                counter = 0
                for i in range(c * split_size, (c + 1) * split_size):
                    if i == rows * cols:
                        break

                    if np.any(np.isnan(array[i])):
                        continue

                    max_ind = np.argmax(pred_proba[counter])
                    max_value = pred_proba[counter][max_ind]

                    if classes[max_ind] == garbage_c_id:
                        if max_value >= low_medium_high_values[2]:
                            heatmap[i] = HIGH_PROB_VALUE
                        elif low_medium_high_values[1] <= max_value < low_medium_high_values[2]:
                            heatmap[i] = MEDIUM_PROB_VALUE
                        elif low_medium_high_values[0] <= max_value < low_medium_high_values[1]:
                            heatmap[i] = LOW_PROB_VALUE

                    classification[i] = classes[max_ind]

                    counter += 1

            classification = classification.reshape((rows, cols))
            heatmap = heatmap.reshape((rows, cols))
            classification_output_path = Model._output_path([input_path], working_dir, classification_postfix, file_extension)
            heatmap_output_path = Model._output_path([input_path], working_dir, heatmap_postfix, file_extension)

            # save classification
            Model._save_tif(
                input_path=input_path,
                array=[classification],
                shape=classification.shape,
                band_count=1,
                output_path=classification_output_path,
            )

            # save heatmap
            Model._save_tif(
                input_path=input_path,
                array=[heatmap],
                shape=heatmap.shape,
                band_count=1,
                output_path=heatmap_output_path,
            )

            return classification_output_path, heatmap_output_path
<<<<<<< HEAD
        except Exception:
            traceback.print_exc()
=======
        except Exception as e:
            print(e)
>>>>>>> c0c5fcd8
            return "", ""
        finally:
            del ds

    @staticmethod
    def _morphology(morph_type: str, path: str, output: str,
                    matrix: Tuple[int, int] = (3, 3), iterations: int = 1) -> Union[np.ndarray, None]:
        """
        Morphological transformations: https://docs.opencv.org/4.5.2/d9/d61/tutorial_py_morphological_ops.html

        :param morph_type: type of the morphology: "erosion", "dilation", "opening", "closing"
        :param path: input path
        :param output: output path
        :param matrix: the helper matrix used for the algorithm
        :param iterations: number of iterations per image
        :return: matrix representing the result of transformation
        """

        try:
            img = cv.imread(path, 2)
            kernel = np.ones(matrix, np.uint8)

            operation = None

            if morph_type == "erosion":
                operation = cv.erode(img, kernel, iterations=iterations)
            elif morph_type == "dilation":
                operation = cv.dilate(img, kernel, iterations=iterations)
            elif morph_type == "opening":
                operation = cv.morphologyEx(img, cv.MORPH_OPEN, kernel)
            elif morph_type == "closing":
                operation = cv.morphologyEx(img, cv.MORPH_CLOSE, kernel)

            Model._save_tif(
                input_path=path,
                array=[operation],
                shape=operation.shape,
                band_count=1,
                output_path=output,
            )

            return operation
        except Exception:
            return None
        finally:
            del img

    @staticmethod
    def _valid_row(shape: Tuple[int, int], row: int) -> bool:
        """
        Decides whether the given row is inside the array with the given shape, or not.
        Source: https://playandlearntocode.com/article/flood-fill-algorithm-in-python

        :param shape: shape of the array
        :param row: index of the row
        :return: True or False
        """

        return 0 <= row < shape[0]

    @staticmethod
    def _valid_col(shape: Tuple[int, int], col: int) -> bool:
        """
        Decides whether the given column is inside the array with the given shape, or not.
        Source: https://playandlearntocode.com/article/flood-fill-algorithm-in-python

        :param shape: shape of the array
        :param col: index of the column
        :return: True or False
        """

        return 0 <= col < shape[1]

    @staticmethod
    def _is_search_value(matrix: np.ndarray, row: int, col: int, search_value: List[int]) -> bool:
        """
        Checks whether the value of the given pixel is the expected value or not.
        Source: https://playandlearntocode.com/article/flood-fill-algorithm-in-python

        :param matrix: an array of a classified image or a heatmap image
        :param row: row index
        :param col: column index
        :param search_value: the expected value
        :return: True or False
        """

        if not Model._valid_row(matrix.shape, row):
            return False

        if not Model._valid_col(matrix.shape, col):
            return False

        if matrix[row, col] in search_value:
            return True
        else:
            return False

    @staticmethod
    def _iterative_flood_fill(matrix: np.ndarray, row: int, col: int,
                              search_value: List[int]) -> Union[List[Tuple[int, int]], None]:
        """
        Iterative version of Flood fill algorithm.
        Returns the indices of a region containing the expected value.
        Source: https://playandlearntocode.com/article/flood-fill-algorithm-in-python

        :param matrix: an array of a classified image or a heatmap image
        :param row: row index
        :param col: column index
        :param search_value: the expected value
        :return: list of tuples containing the coordinates of pixels inside the region
        """

        if not Model._valid_row(matrix.shape, row):
            return

        if not Model._valid_col(matrix.shape, col):
            return

        if matrix[row, col] not in search_value:
            return

        q = list()  # init empty queue (FIFO)
        matrix[row, col] = -1  # mark as visited
        q.append([row, col])  # add to queue
        region = list()

        while len(q) > 0:
            [cur_row, cur_col] = q[0]
            region.append(tuple(q[0]))

            del q[0]

            if Model._is_search_value(matrix, cur_row - 1, cur_col, search_value):
                matrix[cur_row - 1, cur_col] = -1
                q.append([cur_row - 1, cur_col])

            if Model._is_search_value(matrix, cur_row + 1, cur_col, search_value):
                matrix[cur_row + 1, cur_col] = -1
                q.append([cur_row + 1, cur_col])

            if Model._is_search_value(matrix, cur_row, cur_col - 1, search_value):
                matrix[cur_row, cur_col - 1] = -1
                q.append([cur_row, cur_col - 1])

            if Model._is_search_value(matrix, cur_row, cur_col + 1, search_value):
                matrix[cur_row, cur_col + 1] = -1
                q.append([cur_row, cur_col + 1])

        return region

    @staticmethod
    def _find_regions(matrix: np.ndarray, search_value: List[int]) -> List[List[Tuple[int, int]]]:
        """
        Calculates all the separate regions containing the expected value.

        :param matrix: an array of a classified image or a heatmap image
        :param search_value: the expected value
        :return: list of all the regions
        """

        rows, cols = matrix.shape
        all_regions = list()

        for row in range(rows):
            for col in range(cols):
                if matrix[row, col] in search_value:
                    region = Model._iterative_flood_fill(matrix, row, col, search_value)
                    if not (region is None):
                        all_regions.append(region)

        return all_regions

    @staticmethod
    def _get_bbox_indices_of_region(region: List[Tuple[int, int]]) -> List[Tuple[int, int]]:
        """
        Calculates the indices of the bounding box of the given region.

        :param region: list containing the indices of region members
        :return: list of indices of the bounding box
        """

        row_indices = [i for (i, j) in region]
        col_indices = [j for (i, j) in region]

        min_row = min(row_indices)
        max_row = max(row_indices)
        min_col = min(col_indices)
        max_col = max(col_indices)

        bbox = [(min_row, min_col), (min_row, max_col), (max_row, max_col), (max_row, min_col)]

        return bbox

    @staticmethod
    def _get_bbox_indices_of_all_regions(all_regions: List[List[Tuple[int, int]]]) -> List[List[Tuple[int, int]]]:
        """
        Returns the indices of the bounding boxes of all the given regions.

        :param all_regions: list of regions
        :return: list containing the indices of bounding boxes of the regions
        """

        bboxes = list()

        for region in all_regions:
            bbox = Model._get_bbox_indices_of_region(region)
            bboxes.append(bbox)

        return bboxes

    @staticmethod
    def _get_bbox_coordinates_of_same_areas(input_path: str,
                                            search_value: List[int]) -> Union[List[List[Tuple[int, ...]]], None]:
        """
        Calculates the coordinates of bounding boxes of the same areas.

        :param input_path: path of a classified image or a heatmap image
        :param search_value: the wanted value
        :return: list of coordinates of bounding boxes of the same areas
        """

        try:
            dataset = gdal.Open(input_path, gdal.GA_ReadOnly)
            matrix = dataset.GetRasterBand(1)
            matrix = matrix.ReadAsArray()
            gt = dataset.GetGeoTransform()

            pixel_size_x = gt[1]
            pixel_size_y = -gt[5]

            regions = Model._find_regions(matrix, search_value)
            bboxes = Model._get_bbox_indices_of_all_regions(regions)
            bbox_coords = list()

            for bbox in bboxes:
                coords = list()

                upper_left = Model._get_coords_of_pixel(bbox[0][0], bbox[0][1], gt)
                upper_right = Model._get_coords_of_pixel(bbox[1][0], bbox[1][1], gt)
                bottom_right = Model._get_coords_of_pixel(bbox[2][0], bbox[2][1], gt)
                bottom_left = Model._get_coords_of_pixel(bbox[3][0], bbox[3][1], gt)

                coords.append(upper_left)
                coords.append((upper_right[0] + pixel_size_x, upper_right[1]))
                coords.append((bottom_right[0] + pixel_size_x, bottom_right[1] - pixel_size_y))
                coords.append((bottom_left[0], bottom_left[1] - pixel_size_y))

                bbox_coords.append(coords)

            return bbox_coords
        except Exception:
            return None
        finally:
            del dataset<|MERGE_RESOLUTION|>--- conflicted
+++ resolved
@@ -836,42 +836,7 @@
 
             return Model._calculate_indices(get_list, {"blue": blue, "green": green, "red": red, "nir": nir})
 
-<<<<<<< HEAD
     def _save_bands_indices(
-=======
-            for item in get_list:
-                if item == "blue":
-                    list_of_bands_and_indices.append(blue)
-                elif item == "green":
-                    list_of_bands_and_indices.append(green)
-                elif item == "red":
-                    list_of_bands_and_indices.append(red)
-                elif item == "nir":
-                    list_of_bands_and_indices.append(nir)
-                elif item == "pi":
-                    pi = Model._calculate_index(numerator=nir, denominator=nir + red)
-                    list_of_bands_and_indices.append(pi)
-                elif item == "ndwi":
-                    ndwi = Model._calculate_index(numerator=green - nir, denominator=green + nir)
-                    list_of_bands_and_indices.append(ndwi)
-                elif item == "ndvi":
-                    ndvi = Model._calculate_index(numerator=nir - red, denominator=nir + red)
-                    list_of_bands_and_indices.append(ndvi)
-                elif item == "rndvi":
-                    rndvi = Model._calculate_index(numerator=red - nir, denominator=red + nir)
-                    list_of_bands_and_indices.append(rndvi)
-                elif item == "sr":
-                    sr = Model._calculate_index(numerator=nir, denominator=red)
-                    list_of_bands_and_indices.append(sr)
-                elif item == "apwi":
-                    novel = Model._calculate_index(numerator=blue, denominator=1 - (red + green + nir) / 3)
-                    list_of_bands_and_indices.append(novel)
-
-
-            return list_of_bands_and_indices
-
-    def save_bands_indices(
->>>>>>> c0c5fcd8
             self, satellite_type: str, input_path: str, save: str,
             working_dir: str, postfix: str, file_extension: str) -> str:
         """
@@ -1663,13 +1628,8 @@
             )
 
             return classification_output_path, heatmap_output_path
-<<<<<<< HEAD
         except Exception:
             traceback.print_exc()
-=======
-        except Exception as e:
-            print(e)
->>>>>>> c0c5fcd8
             return "", ""
         finally:
             del ds

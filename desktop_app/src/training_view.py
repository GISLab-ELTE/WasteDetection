--- conflicted
+++ resolved
@@ -1,13 +1,8 @@
 import tkinter as tk
 import ttkbootstrap as ttk
 
-<<<<<<< HEAD
-from ttkbootstrap.constants import *
-from typing import List, Tuple, Union
-=======
 from typing import List, Tuple, Union
 from ttkbootstrap.constants import *
->>>>>>> 6e11ca3c
 from desktop_app.src.zoom_canvas import ZoomCanvas
 from desktop_app.src.auto_scrollbar import AutoScrollbar
 

import os
import math
<<<<<<< HEAD
import rasterio
from model import model
=======
>>>>>>> c0c5fcd8
import traceback
import threading
import numpy as np
import tkinter as tk
import tkinter.messagebox
import ttkbootstrap as ttk
import desktop_app.src.view as view

from osgeo import gdal
from model import model
from model.exceptions import *
from tkinter import Image, filedialog as fd
from ttkbootstrap.constants import *
from matplotlib.figure import Figure
from typing import Union, List, TextIO, Tuple, Set
from matplotlib.backends.backend_tkagg import FigureCanvasTkAgg
from ttkbootstrap.dialogs.colorchooser import ColorChooserDialog



MAX_PIXEL_COUNT = 40000000


class Controller(object):
    """
    A class for controlling this application.

    """

    def __init__(self, view_instance: view.View, model_instance: model.Model) -> None:
        """
        The constructor of the Controller class.

        :param view_instance: an instance of the View class
        :param model_instance: an instance of the Model class
        """

        self._view = view_instance
        self._model = model_instance

        self._view.training_view.set_classification_mode(self._model.classification_mode)

        self._bind_commands()
        

    # Non-static public methods
    def mainloop(self) -> None:
        """
        Starts the mainloop of the application.

        :return: None
        """

        self._settings_show()
        self._settings_on_ok()
        self._view.show()

    # Non-static protected methods
    def _register_validator_functions(self) -> None:
        """
        Registers the validator functions for TrainingView and SettingsView.

        :return: None
        """

        self._sentinel_func = self._view.settings_view.register(Controller._validate_sentinel_band)
        self._decision_tree_func = self._view.settings_view.register(Controller._validate_decision_tree_number)
        self._morphology_func = self._view.settings_view.register(Controller._validate_morphology)
        self._heatmap_func = self._view.settings_view.register(Controller._validate_heatmap)
        self._settings_mc_id_func = self._view.settings_view.register(Controller._validate_settings_mc_id)
        self._heatmap_section_func = self._view.settings_view.register(Controller._validate_heatmap_sections)
        self._working_dir_func = self._view.settings_view.register(Controller._validate_working_dir)
        self._file_path_func = self._view.settings_view.register(Controller._validate_file_path)
        self._file_extension_func = self._view.settings_view.register(Controller._validate_file_extension)
        self._postfix_func = self._view.settings_view.register(Controller._validate_postfix)
        self._alpha_func = self._view.training_view.register(Controller._validate_alpha)
        self._training_mc_id_func = self._view.training_view.register(Controller._validate_training_mc_id)

    def _register_invalidator_functions(self) -> None:
        """
        Registers the functions for invalid inputs in TrainingView and SettingsView.

        :return: None
        """

        self._invalid_sentinel_band_func = self._view.settings_view.register(self._invalid_sentinel_band)
        self._invalid_decision_tree_number_func = \
            self._view.settings_view.register(self._invalid_decision_tree_number)
        self._invalid_morphology_func = self._view.settings_view.register(self._invalid_morphology)
        self._invalid_iterations_func = self._view.settings_view.register(self._invalid_iterations)
        self._invalid_heatmap_sections_func = self._view.settings_view.register(self._invalid_heatmap_sections)
        self._invalid_heatmap_func = self._view.settings_view.register(self._invalid_heatmap)
        self._invalid_settings_mc_id_func = self._view.settings_view.register(self._invalid_settings_mc_id)
        self._invalid_working_dir_func = self._view.settings_view.register(self._invalid_working_dir)
        self._invalid_file_path_func = self._view.settings_view.register(self._invalid_file_path)
        self._invalid_file_extension_func = self._view.settings_view.register(self._invalid_file_extension)
        self._invalid_postfix_func = self._view.settings_view.register(self._invalid_postfix)

    def _view_bind_commands(self) -> None:
        """
        Binds the commands to the widgets in View.

        :return: None
        """

        self._view.add_files_btn.configure(command=self._view_open_files)
        self._view.delete_files_btn.configure(command=self._view_delete_files)
        self._view.start_process_btn.configure(command=self._view_start_processing_on_separate_thread)
        self._view.train_rf_btn.configure(command=self._view_open_train_rf_window)
        self._view.coord_btn.configure(command=self._view_save_coords)
        self._view.estimate_area_btn.configure(command=self._view_estimate_garbage_area)
        self._view.menubar.add_command(label="Settings", command=self._settings_show)
        self._view.menubar.add_command(label="About", command=self._show_about)

        self._view.opened_files_lb.bind("<<ListboxSelect>>", self._view_listbox_item_selected)
        self._view.left_canvas.canvas.bind("<ButtonPress-3>", self._view_left_canvas_move_from)
        self._view.left_canvas.canvas.bind("<B3-Motion>", self._view_left_canvas_move_to)
        self._view.left_canvas.canvas.bind("<MouseWheel>", self._view_left_canvas_wheel)
        self._view.right_canvas.canvas.bind("<ButtonPress-3>", self._view_right_canvas_move_from)
        self._view.right_canvas.canvas.bind("<B3-Motion>", self._view_right_canvas_move_to)
        self._view.right_canvas.canvas.bind("<MouseWheel>", self._view_right_canvas_wheel)

        self._view.vars["process_menu"].trace("w", lambda name, index, mode, sv=self._view.vars["process_menu"]:
        self._view_change_process_btn_text())
        self._view.vars["heatmap_toggle"].trace("w", lambda name, index, mode, sv=self._view.vars["heatmap_toggle"]:
        self._view_toggle_heatmap())
        self._view.vars["heatmap_high"].trace("w", lambda name, index, mode, sv=self._view.vars["heatmap_high"]:
        self._view_toggle_heatmap())
        self._view.vars["heatmap_medium"].trace("w", lambda name, index, mode, sv=self._view.vars["heatmap_medium"]:
        self._view_toggle_heatmap())
        self._view.vars["heatmap_low"].trace("w", lambda name, index, mode, sv=self._view.vars["heatmap_low"]:
        self._view_toggle_heatmap())

    def _settings_bind_commands(self) -> None:
        """
        Binds the commands to the widgets in SettingsView.

        :return: None
        """

        for i in range(len(self._view.settings_view.color_buttons)):
            self._view.settings_view.color_buttons[i].configure(
                command=lambda b=self._view.settings_view.color_buttons[i]: self._settings_color_btn_clicked(b))

        self._view.settings_view.sentinel_blue_spinbox.configure(validate="focusout",
                                                                 validatecommand=(self._sentinel_func, "%P"),
                                                                 invalidcommand=self._invalid_sentinel_band_func)

        self._view.settings_view.sentinel_green_spinbox.configure(validate="focusout",
                                                                  validatecommand=(self._sentinel_func, "%P"),
                                                                  invalidcommand=self._invalid_sentinel_band_func)

        self._view.settings_view.sentinel_red_spinbox.configure(validate="focusout",
                                                                validatecommand=(self._sentinel_func, "%P"),
                                                                invalidcommand=self._invalid_sentinel_band_func)

        self._view.settings_view.sentinel_nir_spinbox.configure(validate="focusout",
                                                                validatecommand=(self._sentinel_func, "%P"),
                                                                invalidcommand=self._invalid_sentinel_band_func)

        self._view.settings_view.training_estimators_entry.configure(
            validate="focusout",
            validatecommand=(self._decision_tree_func, "%P"),
            invalidcommand=self._invalid_decision_tree_number_func
        )

        self._view.settings_view.morphology_matrix_spinbox.configure(validate="focusout",
                                                                     validatecommand=(self._morphology_func, "%P"),
                                                                     invalidcommand=self._invalid_morphology_func)

        self._view.settings_view.morphology_iterations_spinbox.configure(validate="focusout",
                                                                         validatecommand=(self._morphology_func, "%P"),
                                                                         invalidcommand=self._invalid_morphology_func)

        self._view.settings_view.washed_up_heatmap_sections_spinbox.configure(
            validate="focusout",
            validatecommand=(self._heatmap_section_func, "%P"),
            invalidcommand=self._invalid_heatmap_sections_func)

        self._view.settings_view.heatmap_high_spinbox.configure(validate="focusout",
                                                                validatecommand=(self._heatmap_func, "%P"),
                                                                invalidcommand=self._invalid_heatmap_func)

        self._view.settings_view.heatmap_medium_spinbox.configure(validate="focusout",
                                                                  validatecommand=(self._heatmap_func, "%P"),
                                                                  invalidcommand=self._invalid_heatmap_func)

        self._view.settings_view.heatmap_low_spinbox.configure(validate="focusout",
                                                               validatecommand=(self._heatmap_func, "%P"),
                                                               invalidcommand=self._invalid_heatmap_func)

        self._view.settings_view.garbage_mc_id_spinbox.configure(validate="focusout",
                                                                 validatecommand=(self._settings_mc_id_func, "%P"),
                                                                 invalidcommand=self._invalid_settings_mc_id_func)

        self._view.settings_view.water_mc_id_spinbox.configure(validate="focusout",
                                                               validatecommand=(self._settings_mc_id_func, "%P"),
                                                               invalidcommand=self._invalid_settings_mc_id_func)

        self._view.settings_view.working_dir_entry.configure(validate="focusout",
                                                             validatecommand=(self._working_dir_func, "%P"),
                                                             invalidcommand=self._invalid_working_dir_func)

        self._view.settings_view.hotspot_rf_entry.configure(validate="focusout",
                                                            validatecommand=(self._file_path_func, "%P"),
                                                            invalidcommand=self._invalid_file_path_func)

        self._view.settings_view.floating_rf_entry.configure(validate="focusout",
                                                             validatecommand=(self._file_path_func, "%P"),
                                                             invalidcommand=self._invalid_file_path_func)

        self._view.settings_view.file_extension_entry.configure(validate="focusout",
                                                                validatecommand=(self._file_extension_func, "%P"),
                                                                invalidcommand=self._invalid_file_extension_func)

        self._view.settings_view.hotspot_classified_postfix_entry.configure(validate="focusout",
                                                                            validatecommand=(self._postfix_func, "%P"),
                                                                            invalidcommand=self._invalid_postfix_func)

        self._view.settings_view.hotspot_heatmap_postfix_entry.configure(validate="focusout",
                                                                         validatecommand=(self._postfix_func, "%P"),
                                                                         invalidcommand=self._invalid_postfix_func)

        self._view.settings_view.floating_classified_postfix_entry.configure(validate="focusout",
                                                                             validatecommand=(self._postfix_func, "%P"),
                                                                             invalidcommand=self._invalid_postfix_func)

        self._view.settings_view.floating_heatmap_postfix_entry.configure(validate="focusout",
                                                                          validatecommand=(self._postfix_func, "%P"),
                                                                          invalidcommand=self._invalid_postfix_func)

        self._view.settings_view.floating_masked_classified_postfix_entry.configure(
            validate="focusout",
            validatecommand=(self._postfix_func, "%P"),
            invalidcommand=self._invalid_postfix_func)

        self._view.settings_view.floating_masked_heatmap_postfix_entry.configure(
            validate="focusout",
            validatecommand=(self._postfix_func, "%P"),
            invalidcommand=self._invalid_postfix_func)

        self._view.settings_view.washed_up_before_postfix_entry.configure(validate="focusout",
                                                                          validatecommand=(self._postfix_func, "%P"),
                                                                          invalidcommand=self._invalid_postfix_func)

        self._view.settings_view.washed_up_after_postfix_entry.configure(validate="focusout",
                                                                         validatecommand=(self._postfix_func, "%P"),
                                                                         invalidcommand=self._invalid_postfix_func)

        self._view.settings_view.working_dir_browse_btn.configure(command=self._settings_working_dir_browse_directory)
        self._view.settings_view.hotspot_rf_browse_btn.configure(command=lambda b="hotspot":
                                                                 self._settings_browse_file(b))
        self._view.settings_view.floating_rf_browse_btn.configure(command=lambda b="floating":
                                                                  self._settings_browse_file(b))
        self._view.settings_view.ok_btn.configure(command=self._settings_on_ok)
        self._view.settings_view.cancel_btn.configure(command=self._view.settings_view.hide)

        self._view.settings_view.protocol("WM_DELETE_WINDOW", self._view.settings_view.hide)

    def _training_bind_commands(self) -> None:
        """
        Binds the commands to the widgets in TrainingView.

        :return: None
        """

        self._view.training_view.classification_mode_btn.configure(command=self._training_toggle_classification_mode)
        self._view.training_view.back_btn.configure(command=self._training_on_closing)
        self._view.training_view.open_input_img_btn.configure(command=self._training_open_files)
        self._view.training_view.delete_input_img_btn.configure(command=self._training_delete_files)
        self._view.training_view.add_btn.configure(command=self._training_add_new)
        self._view.training_view.delete_btn.configure(command=self._training_delete)
        self._view.training_view.training_btn.configure(command=self._training_start_on_separate_thread)
        self._view.training_view.color_btn.configure(command=self._training_change_color_btn_color)
        self._view.training_view.save_btn.configure(command=self._training_save_classification_data)

        self._view.training_view.mc_input.configure(validate="all", validatecommand=(self._alpha_func, "%P"))
        self._view.training_view.mc_spinbox.configure(validate="all", validatecommand=(self._training_mc_id_func, "%P"))

        self._set_classification_mode_mouse_handlers(self._model.classification_mode)
        self._view.training_view.zoom_canvas.canvas.bind("<ButtonPress-1>", self._training_place_point_on_canvas)
        self._view.training_view.zoom_canvas.canvas.bind("<ButtonPress-2>", self._training_place_polygon_on_canvas)
        self._view.training_view.zoom_canvas.canvas.bind("<ButtonPress-3>", self._training_canvas_move_from)
        self._view.training_view.zoom_canvas.canvas.bind("<B3-Motion>", self._training_canvas_move_to)
        self._view.training_view.zoom_canvas.canvas.bind("<MouseWheel>", self._training_canvas_wheel)

        self._view.training_view.treeview.bind("<<TreeviewSelect>>", self._training_treeview_item_selected)
        self._view.training_view.treeview.bind("<Motion>", lambda event: "break")
        self._view.training_view.treeview.bind("<Button-1>", self._training_disable_treeview_column_resizing)
        self._view.training_view.treeview.bind("<Double-Button-1>", lambda event: "break")
        self._view.training_view.treeview.bind("<Key>", lambda event: "break")
        self._view.training_view.treeview.bind("<Return>", lambda event: "break")
        self._view.training_view.opened_files_lb.bind("<<ListboxSelect>>", self._training_listbox_item_selected)

        self._view.training_view.protocol("WM_DELETE_WINDOW", self._training_on_closing)

    def _bind_commands(self) -> None:
        """
        Sets the event handler and validation methods of the visual components.

        :return: None
        """
        self._register_validator_functions()
        self._register_invalidator_functions()

        self._view_bind_commands()
        self._settings_bind_commands()
        self._training_bind_commands()

    def _view_change_process_btn_text(self) -> None:
        """
        Changes the Process label in View.

        :return: None
        """

        text_var = self._view.vars["process_menu"].get()

        if text_var == 1:
            self._view.process_btn.configure(text="Hot-spot detection")
        elif text_var == 2:
            self._view.process_btn.configure(text="Floating waste detection")
        elif text_var == 3:
            self._view.process_btn.configure(text="Washed up waste detection")

        self._view_update_start_process_btn_state()

    def _view_toggle_heatmap(self) -> None:
        """
        Displays or hides the heatmap.

        :return: None
        """

        toggle_var = self._view.vars["heatmap_toggle"].get()
        low_var = self._view.vars["heatmap_low"].get()
        medium_var = self._view.vars["heatmap_medium"].get()
        high_var = self._view.vars["heatmap_high"].get()

        view_selected_files = self._view.get_curselection_values_listbox()

        heatmap_color = list()
        if low_var == 1:
            heatmap_color.append("low")
        if medium_var == 1:
            heatmap_color.append("medium")
        if high_var == 1:
            heatmap_color.append("high")

        satellite_rgb = self._get_satellite_rgb()

        model_source_files, model_result_files = self._model_get_source_and_result_files()
        if len(view_selected_files) == 1:
            selected_file = view_selected_files[0]

            if selected_file in model_source_files:
                index = model_source_files.index(selected_file)
                classification = model_result_files[index][0]
                heatmap = model_result_files[index][1]

                if toggle_var == 0:
                    self._view.show_image_on_canvas(
                        canvas_name="right",
                        img_or_array=classification,
                        image_type="classified",
                        satellite_rgb=satellite_rgb,
                        color_map=self._model.get_classification_color_map(classification)
                    )
                    self._view.right_img_lf.configure(text="Classified image")
                elif toggle_var == 1:
                    self._view.show_image_on_canvas(
                        canvas_name="right",
                        img_or_array=heatmap,
                        image_type="heatmap",
                        satellite_rgb=satellite_rgb,
                        color_map=self._model.get_heatmap_color_map(heatmap, heatmap_color)
                    )
                    self._view.right_img_lf.configure(text="Heatmap image")
            else:
                self._view.clear_canvas("right")
        elif len(view_selected_files) == 2:
            selected_file_1 = view_selected_files[0]
            selected_file_2 = view_selected_files[1]

            if (selected_file_1, selected_file_2) in model_source_files:
                index = model_source_files.index((selected_file_1, selected_file_2))
                before, after = model_result_files[index]

                if toggle_var == 0:
                    self._view.show_image_on_canvas(
                        canvas_name="left",
                        img_or_array=selected_file_1,
                        image_type="rgb",
                        satellite_rgb=satellite_rgb
                    )
                    self._view.left_img_lf.configure(text="Source image 1")

                    self._view.show_image_on_canvas(
                        canvas_name="right",
                        img_or_array=selected_file_2,
                        image_type="rgb",
                        satellite_rgb=satellite_rgb
                    )
                    self._view.right_img_lf.configure(text="Source image 2")
                elif toggle_var == 1:
                    self._view.show_image_on_canvas(
                        canvas_name="left",
                        img_or_array=before,
                        image_type="heatmap",
                        satellite_rgb=satellite_rgb,
                        color_map=self._model.get_heatmap_color_map(before, heatmap_color)
                    )
                    self._view.left_img_lf.configure(text="Result image 1")

                    self._view.show_image_on_canvas(
                        canvas_name="right",
                        img_or_array=after,
                        image_type="heatmap",
                        satellite_rgb=satellite_rgb,
                        color_map=self._model.get_heatmap_color_map(after, heatmap_color)
                    )
                    self._view.right_img_lf.configure(text="Result image 2")
            else:
                self._view.clear_canvas("left")
                self._view.clear_canvas("right")

    def _view_open_files(self) -> None:
        """
        Handles the file opening.

        :return: None
        """

        new_files = self._open_files()

        if not new_files:
            return

        not_valid_band = list()
        not_valid_size = list()
        not_valid_extension = list()

        for file in new_files:
            name, extension = os.path.splitext(file)
            if extension != ".tif":
                not_valid_extension.append(file)
                continue
            try:
                dataset = gdal.Open(file, gdal.GA_ReadOnly)
                rows = dataset.RasterYSize
                cols = dataset.RasterXSize

                if dataset.RasterCount < 4:
                    not_valid_band.append(file)
                elif rows * cols > MAX_PIXEL_COUNT:
                    not_valid_size.append(file)
            finally:
                del dataset

        if not_valid_band:
            tkinter.messagebox.showerror(
                parent=self._view.opened_files_lb,
                title="File opening",
                message="There were files with not enough bands! These were not added."
            )

            for file in not_valid_band:
                new_files.remove(file)

        if not_valid_size:
            tkinter.messagebox.showerror(
                parent=self._view.opened_files_lb,
                title="File opening",
                message="There were too large images! The limit is " + str(MAX_PIXEL_COUNT) + " pixels. "
                                                                                              "These were not added."
            )

            for file in not_valid_size:
                new_files.remove(file)

        if not_valid_extension:
            tkinter.messagebox.showerror(
                parent=self._view.opened_files_lb,
                title="File opening",
                message="There were images with extension other than .tif! These were not added."
            )

            for file in not_valid_extension:
                new_files.remove(file)

        self._model.add_files(new_files, self._view_insert_file_into_listbox)

        self._view_update_start_process_btn_state()

    def _view_insert_file_into_listbox(self, file: str) -> None:
        """
        Handles the insertions in the listbox in View.

        :param file: path of the file
        :return: None
        """

        self._view.add_file_to_listbox(file)

    def _view_delete_files(self) -> None:
        """
        Handles the file deletion from View and Model.

        :return: None
        """

        selected_indices = self._view.get_curselection_indices_listbox()
        selected_files = self._view.get_curselection_values_listbox()

        self._model.delete_files(selected_files)
        for index in selected_indices[::-1]:
            self._view_remove_file_from_listbox(index)

        self._view_update_start_process_btn_state()

        self._view_clear_canvases()

    def _view_clear_canvases(self) -> None:
        """
        Clears the canvases in View.

        :return: None
        """

        self._view.clear_canvas(canvas_name="left")
        self._view.clear_canvas(canvas_name="right")

    def _view_remove_file_from_listbox(self, file_index: int) -> None:
        """
        Removes the specified file from View listbox.

        :param file_index: index of the file to be deleted
        :return: None
        """

        self._view.remove_file_from_listbox(file_index)

    def _view_start_processing_on_separate_thread(self) -> None:
        """
        Start the waste detection process on a separate thread.

        :return: None
        """

        if not self._settings_validate_all():
            tkinter.messagebox.showerror("Settings error", "There are values wrongly set in Settings!",
                                         parent=self._view)
            return

        process_thread = threading.Thread(target=self._view_start_processing, daemon=True)
        process_thread.start()

    def _view_start_processing(self) -> None:
        """
        Starts the selected process.

        :return: None
        """

        try:
            self._view.process_pb.configure(mode="indeterminate")
            self._view.process_pb.start(25)
            self._view_clear_canvases()
            Controller._disable_all_children(self._view)
            self._view.left_img_lf.configure(text="")
            self._view.right_img_lf.configure(text="")
            self._view.update()

            process_id = self._view.vars["process_menu"].get()
            were_wrong_labels, were_wrong_pictures = self._model.processing(process_id)

            if were_wrong_labels and process_id == 3:
                parent = self._view.get_active_window()
                tkinter.messagebox.showerror(
                    parent=parent,
                    title="Error",
                    message="There were images with no geographical intersection or "
                            "the Training labels are set wrongly in Settings!"
                )
            elif were_wrong_labels:
                parent = self._view.get_active_window()
                tkinter.messagebox.showerror(
                    parent=parent,
                    title="Error",
                    message="The Training labels are set wrongly in Settings!"
                )
            if were_wrong_pictures:
                parent = self._view.get_active_window()
                tkinter.messagebox.showerror(
                    parent=parent,
                    title="Error",
                    message="There were non-existing pictures added!"
                )
        except HotspotRandomForestFileException:
            tkinter.messagebox.showerror(
                parent=self._view,
                message="Could not load Random Forest for Hot-spot detection!"
            )
        except FloatingRandomForestFileException:
            tkinter.messagebox.showerror(
                parent=self._view,
                message="Could not load Random Forest for Floating waste detection!\nLoading previous classifier!"
            )
        except Exception as exc:
            message = traceback.format_exception_only(type(exc), exc)[0]
            if len(message) == 0:
                message = traceback.format_exc()
            tkinter.messagebox.showerror(
                title="Error",
                message=message
            )
        finally:
            self._enable_all_children(self._view)
            self._view.process_pb.stop()
            self._view.process_pb.configure(value=0, mode="determinate")

    def _view_change_start_process_btn_state(self, active: bool) -> None:
        """
        Activates or disables the Start processing button.

        :param active: True or False
        :return: None
        """

        self._view.change_start_process_btn_state(active)

    def _view_update_start_process_btn_state(self) -> None:
        """
        Updates the status of the Start processing button.

        :return: None
        """

        process_id = self._view.vars["process_menu"].get()
        listbox_size = self._view.opened_files_lb.size()

        if (process_id == 1 or process_id == 2) and not (listbox_size == 0):
            self._view_change_start_process_btn_state(active=True)
        elif process_id == 3 and listbox_size > 1:
            self._view_change_start_process_btn_state(active=True)
        else:
            self._view_change_start_process_btn_state(active=False)

    def _view_save_coords(self) -> None:
        """
        Handles the saving of garbage area to GeoJSON file.

        :return: None
        """

        toggle_var = self._view.vars["heatmap_toggle"].get()
        low_var = self._view.vars["heatmap_low"].get()
        medium_var = self._view.vars["heatmap_medium"].get()
        high_var = self._view.vars["heatmap_high"].get()

        view_selected_files = self._view.get_curselection_values_listbox()

        if len(view_selected_files) == 1:
            selected_file = view_selected_files[0]
            model_source_files, model_result_files = self._model_get_source_and_result_files()

            if selected_file in model_source_files:
                index = model_source_files.index(selected_file)
                classification = model_result_files[index][0]
                heatmap = model_result_files[index][1]

                if toggle_var:
                    search_values = list()
                    if low_var:
                        search_values.append(1)
                    if medium_var:
                        search_values.append(2)
                    if high_var:
                        search_values.append(3)

                    file = self._save_file("geojson")
                    if file:
                        self._model.create_garbage_bbox_geojson(heatmap, file, search_values)
                        file.close()

                else:
                    file = self._save_file("geojson")
                    if file:
                        self._model.create_garbage_bbox_geojson(classification, file, [100])
                        file.close()

    def _view_estimate_garbage_area(self) -> None:
        """
        Estimates the extension of the garbage area, creates plots.

        :return: None
        """

        view_selected_files = self._view.get_curselection_values_listbox()
        file_count = len(view_selected_files)

        if file_count == 0:
            return

        model_source_files, model_result_files = self._model_get_source_and_result_files()

        if 1 <= file_count <= 9:
            rows = math.ceil(file_count / 3)
            cols = file_count % 3 if file_count < 3 else 3

            can_show = False

            figure = Figure(constrained_layout=True)

            for i in range(len(view_selected_files)):
                if view_selected_files[i] in model_source_files:
                    can_show = True
                    index = model_source_files.index(view_selected_files[i])
                    classification = model_result_files[index][0]
                    heatmap = model_result_files[index][1]

                    garbage_c_id = self._model.persistence.garbage_mc_id
                    classified_area = model.Model.estimate_garbage_area(classification, "classified", garbage_c_id)
                    low_area = model.Model.estimate_garbage_area(heatmap, "heatmap", garbage_c_id, (True, False, False))
                    medium_area = model.Model.estimate_garbage_area(heatmap, "heatmap", garbage_c_id, (False, True, False))
                    high_area = model.Model.estimate_garbage_area(heatmap, "heatmap", garbage_c_id, (False, False, True))
                    values = [classified_area, low_area, medium_area, high_area]

                    if all([not (val is None) for val in values]):
                        labels = ["classified", "low", "medium", "high"]
                        positions = [i + 1 for i in range(len(values))]
                        colors = ["blue", "green", "orange", "red"]
                        width = 0.5

                        plot = figure.add_subplot(rows, cols, i + 1)
                        vals = plot.bar(positions, [val / 1000 for val in values], tick_label=labels,
                                        width=width, color=colors)
                        plot.bar_label(vals, padding=3)
                        plot.set_ymargin(0.125)
                        x_label_prefix = "..." if len(view_selected_files[i]) > 50 else ""
                        plot.set_xlabel(x_label_prefix + view_selected_files[i][-50:])
                        plot.set_ylabel("Area - m2 * 1000")

            if can_show:
                plot_window = ttk.Toplevel(master=self._view)
                plot_window.title("Estimation of garbage area")
                geometry_width = int(round(1600 / 3 * cols))
                geometry_height = int(round(900 / 3 * rows))
                plot_window.geometry(str(geometry_width) + "x" + str(geometry_height))
                plot_window.minsize(geometry_width, geometry_height)
                plot_window.place_window_center()

                canvas = FigureCanvasTkAgg(figure, master=plot_window)
                canvas.draw()
                canvas.get_tk_widget().pack(fill="both", expand=True)
        elif file_count > 9:
            tkinter.messagebox.showerror(
                parent=self._view,
                title="Error",
                message="Too many images selected!"
            )

    def _view_open_train_rf_window(self) -> None:
        """
        Opens the TrainingView.

        :return: None
        """

        self._view.withdraw()
        self._view.training_view.show()

    def _view_listbox_item_selected(self, event) -> None:
        """
        Handles the listbox item selected event in View.

        :param event: event parameter
        :return: None
        """

        process_id = self._view.vars["process_menu"].get()
        self._view.vars["heatmap_toggle"].set(0)

        view_selected_files = self._view.get_curselection_values_listbox()

        satellite_rgb = self._get_satellite_rgb()

        if len(view_selected_files) == 1:
            if process_id == 1 or process_id == 2:
                selected_file = view_selected_files[0]

                self._view.clear_canvas("left")
                self._view.show_image_on_canvas(
                    canvas_name="left",
                    img_or_array=selected_file,
                    image_type="rgb",
                    satellite_rgb=satellite_rgb
                )

                self._view.left_img_lf.configure(text="Source image")

                model_source_files, model_result_files = self._model_get_source_and_result_files()

                if selected_file in model_source_files:
                    index = model_source_files.index(selected_file)
                    classification = model_result_files[index][0]

                    self._view.show_image_on_canvas(
                        canvas_name="right",
                        img_or_array=classification,
                        image_type="classified",
                        satellite_rgb=satellite_rgb,
                        color_map=self._model.get_classification_color_map(classification)
                    )

                    self._view.right_img_lf.configure(text="Classified image")
                else:
                    self._view.clear_canvas("right")
            else:
                self._view.clear_canvas("left")
                self._view.clear_canvas("right")
        elif len(view_selected_files) == 2:
            if process_id == 1 or process_id == 2:
                self._view.clear_canvas("left")
                self._view.clear_canvas("right")
            elif process_id == 3:
                selected_file_1 = view_selected_files[0]
                selected_file_2 = view_selected_files[1]

                self._view.show_image_on_canvas(
                    canvas_name="left",
                    img_or_array=selected_file_1,
                    image_type="rgb",
                    satellite_rgb=satellite_rgb
                )

                self._view.left_img_lf.configure(text="Source image 1")

                self._view.show_image_on_canvas(
                    canvas_name="right",
                    img_or_array=selected_file_2,
                    image_type="rgb",
                    satellite_rgb=satellite_rgb
                )

                self._view.right_img_lf.configure(text="Source image 2")
        else:
            self._view.clear_canvas("left")
            self._view.clear_canvas("right")

    def _view_left_canvas_move_from(self, event) -> None:
        """
        Handles the start of left canvas movement event.

        :param event: event parameter
        :return: None
        """

        self._view.left_canvas.move_from(event)

    def _view_left_canvas_move_to(self, event) -> None:
        """
        Handles the end of left canvas movement event.

        :param event: event parameter
        :return: None
        """

        self._view.left_canvas.move_to(event)

    def _view_left_canvas_wheel(self, event) -> None:
        """
        Handles the zoom-in and zoom-out left canvas event.

        :param event: event parameter
        :return: None
        """

        self._view.left_canvas.wheel(event)

    def _view_right_canvas_move_from(self, event) -> None:
        """
        Handles the start of right canvas movement event.

        :param event: event parameter
        :return: None
        """

        self._view.right_canvas.move_from(event)

    def _view_right_canvas_move_to(self, event) -> None:
        """
        Handles the end of right canvas movement event.

        :param event: event parameter
        :return: None
        """

        self._view.right_canvas.move_to(event)

    def _view_right_canvas_wheel(self, event) -> None:
        """
        Handles the zoom-in and zoom-out right canvas event.

        :param event: event parameter
        :return: None
        """

        self._view.right_canvas.wheel(event)

    def _model_get_source_and_result_files(self) -> Tuple[List, List]:
        """
        Gets the source and result files from Model.

        :return: lists of source and result files
        """

        process_id = self._view.vars["process_menu"].get()

        model_source_result_files = list()

        if process_id == 1:
            model_source_result_files += self._model.result_files_hotspot
        elif process_id == 2:
            model_source_result_files += self._model.result_files_floating
        elif process_id == 3:
            model_source_result_files += self._model.result_files_washed_up

        model_source_files = list()
        model_result_files = list()

        if process_id == 1 or process_id == 2:
            model_source_files += [source_file for (source_file, classification, heatmap) in model_source_result_files]
            model_result_files += [(classification, heatmap) for (source_file, classification, heatmap) in
                                   model_source_result_files]
        elif process_id == 3:
            model_source_files += [(source_file_1, source_file_2)
                                   for (source_file_1, source_file_2, below, above) in model_source_result_files]
            model_result_files += [(below, above)
                                   for (source_file_1, source_file_2, below, above) in model_source_result_files]

        return model_source_files, model_result_files

    def _settings_working_dir_browse_directory(self) -> None:
        """
        Handles the Working Directory browse button click event in SettingsView.

        :return: None
        """

        selected_folder = fd.askdirectory(
            parent=self._view.settings_view,
            initialdir="./"
        )

        if len(selected_folder) > 0:
            self._view.settings_view.working_dir_entry.delete(0, END)
            self._view.settings_view.working_dir_entry.insert(0, selected_folder)

    def _settings_browse_file(self, button_id: str) -> None:
        """
        Handles the Random Forest path browse button click event in SettingsView.

        :param button_id: id of the clicked button
        :return: None
        """

        filetypes = (
            ("sav files", "*.sav"),
            ("All files", "*.*")
        )

        filename = fd.askopenfilename(
            parent=self._view.settings_view,
            title="Open file",
            initialdir="./",
            filetypes=filetypes,
        )

        if len(filename) > 0:
            if button_id == "hotspot":
                self._view.settings_view.hotspot_rf_entry.delete(0, END)
                self._view.settings_view.hotspot_rf_entry.insert(0, filename)
            elif button_id == "floating":
                self._view.settings_view.floating_rf_entry.delete(0, END)
                self._view.settings_view.floating_rf_entry.insert(0, filename)

    def _settings_validate_spinbox_and_entry_values(self) -> bool:
        """
        Validates all the spinbox and entry values in SettingsView.

        :return: all valid
        """

        settings_widgets = Controller._get_all_children_of_widget(self._view.settings_view)

        for widget in settings_widgets:
            if isinstance(widget, ttk.Spinbox) or isinstance(widget, ttk.Entry):
                if not widget.validate():
                    return False

        return True

    def _settings_validate_all(self) -> bool:
        """
        Validates all the input values in SettingsView.

        :return: all valid
        """

        spinbox_entry_valid = self._settings_validate_spinbox_and_entry_values()

        if not spinbox_entry_valid:
            return False

        error_message = ""

        satellite_type = self._view.settings_view.vars["satellite_rb"].get()
        blue_value = int(self._view.settings_view.sentinel_blue_spinbox.get())
        green_value = int(self._view.settings_view.sentinel_green_spinbox.get())
        red_value = int(self._view.settings_view.sentinel_red_spinbox.get())
        nir_value = int(self._view.settings_view.sentinel_nir_spinbox.get())
        heatmap_high = int(self._view.settings_view.heatmap_high_spinbox.get())
        heatmap_medium = int(self._view.settings_view.heatmap_medium_spinbox.get())
        heatmap_low = int(self._view.settings_view.heatmap_low_spinbox.get())
        garbage_mc_id = int(self._view.settings_view.garbage_mc_id_spinbox.get())
        water_mc_id = int(self._view.settings_view.water_mc_id_spinbox.get())

        bands_and_indices = ["blue", "green", "red", "nir", "pi", "ndwi", "ndvi", "rndvi", "sr", "apwi"]
        values = list()
        for i in range(len(bands_and_indices)):
            index = "training_" + bands_and_indices[i]
            exec("values.append(self._view.settings_view.vars[index].get())",
                 {"values": values, "self": self, "index": index})

        if not (satellite_type in [1, 2]):
            error_message += "The Satellite type must be set!"
        elif len(np.unique([blue_value, green_value, red_value, nir_value])) != 4:
            error_message += "The Sentinel-2 settings must not contain identical values!"
        elif not (heatmap_low < heatmap_medium < heatmap_high):
            error_message += "The Heatmap probabilities must be in ascending order: low < medium < high!"
        elif garbage_mc_id == water_mc_id:
            error_message += "Garbage Class ID must not be equal to Water Class ID!"
        elif sum(values) == 0:
            error_message += "There must be at least one Training label selected!"
        else:
            for i in range(len(self._view.settings_view.color_buttons)):
                invalid = self._view.settings_view.color_buttons[i].cget("text")
                if invalid == "INVALID":
                    error_message += "There are colors incorrectly set!"
                    break

        if self._view.settings_view.state() != "normal" and len(error_message) > 0:
            return False
        elif self._view.settings_view.state() == "normal" and len(error_message) > 0:
            tkinter.messagebox.showerror("Settings value error", error_message, parent=self._view.settings_view)
            return False
        else:
            return True

    def _settings_on_ok(self) -> None:
        """
        Tries to save the user input in SettingsView, cancels in case of invalid data.

        :return: None
        """

        if not self._settings_validate_all():
            return

        # Sentinel-2 settings
        blue_value = int(self._view.settings_view.sentinel_blue_spinbox.get())
        green_value = int(self._view.settings_view.sentinel_green_spinbox.get())
        red_value = int(self._view.settings_view.sentinel_red_spinbox.get())
        nir_value = int(self._view.settings_view.sentinel_nir_spinbox.get())

        # Value settings
        n_estimators = int(self._view.settings_view.training_estimators_entry.get())
        morphology_matrix_size = int(self._view.settings_view.morphology_matrix_spinbox.get())
        morphology_iterations = int(self._view.settings_view.morphology_iterations_spinbox.get())
        washed_up_heatmap_sections = int(self._view.settings_view.washed_up_heatmap_sections_spinbox.get())
        heatmap_high = int(self._view.settings_view.heatmap_high_spinbox.get())
        heatmap_medium = int(self._view.settings_view.heatmap_medium_spinbox.get())
        heatmap_low = int(self._view.settings_view.heatmap_low_spinbox.get())
        garbage_mc_id = int(self._view.settings_view.garbage_mc_id_spinbox.get())
        water_mc_id = int(self._view.settings_view.water_mc_id_spinbox.get())

        # Path settings
        working_dir = self._view.settings_view.working_dir_entry.get()
        hotspot_rf_path = self._view.settings_view.hotspot_rf_entry.get()
        floating_rf_path = self._view.settings_view.floating_rf_entry.get()

        # File settings
        file_extension = self._view.settings_view.file_extension_entry.get()
        hotspot_classified_postfix = self._view.settings_view.hotspot_classified_postfix_entry.get()
        hotspot_heatmap_postfix = self._view.settings_view.hotspot_heatmap_postfix_entry.get()
        floating_classified_postfix = self._view.settings_view.floating_classified_postfix_entry.get()
        floating_heatmap_postfix = self._view.settings_view.floating_heatmap_postfix_entry.get()
        floating_masked_classified_postfix = self._view.settings_view.floating_masked_classified_postfix_entry.get()
        floating_masked_heatmap_postfix = self._view.settings_view.floating_masked_heatmap_postfix_entry.get()
        washed_up_before_postfix = self._view.settings_view.washed_up_before_postfix_entry.get()
        washed_up_after_postfix = self._view.settings_view.washed_up_after_postfix_entry.get()

        # Training labels
        bands_and_indices = ["blue", "green", "red", "nir", "pi", "ndwi", "ndvi", "rndvi", "sr", "apwi"]
        values = list()
        for i in range(len(bands_and_indices)):
            index = "training_" + bands_and_indices[i]
            exec("values.append(self._view.settings_view.vars[index].get())",
                 {"values": values, "self": self, "index": index})

        # Satellite type
        if self._view.settings_view.vars["satellite_rb"].get() == 1:
            self._model.persistence.satellite_type = "Planet"
        elif self._view.settings_view.vars["satellite_rb"].get() == 2:
            self._model.persistence.satellite_type = "Sentinel-2"

        # Sentinel-2 settings
        self._model.persistence.sentinel_blue_band = blue_value
        self._model.persistence.sentinel_green_band = green_value
        self._model.persistence.sentinel_red_band = red_value
        self._model.persistence.sentinel_nir_band = nir_value

        # Value settings
        self._model.persistence.training_estimators = n_estimators
        self._model.persistence.morphology_matrix_size = morphology_matrix_size
        self._model.persistence.morphology_iterations = morphology_iterations
        self._model.persistence.washed_up_heatmap_sections = washed_up_heatmap_sections
        self._model.persistence.heatmap_high_prob = heatmap_high
        self._model.persistence.heatmap_medium_prob = heatmap_medium
        self._model.persistence.heatmap_low_prob = heatmap_low
        self._model.persistence.garbage_mc_id = garbage_mc_id
        self._model.persistence.water_mc_id = water_mc_id

        # Path settings
        self._model.persistence.working_dir = working_dir
        prev_hotspot_rf_path = self._model.persistence.hotspot_rf_path
        self._model.persistence.hotspot_rf_path = hotspot_rf_path
        prev_floating_rf_path = self._model.persistence.floating_rf_path
        self._model.persistence.floating_rf_path = floating_rf_path

        # File settings
        self._model.persistence.file_extension = file_extension
        self._model.persistence.hotspot_classified_postfix = hotspot_classified_postfix
        self._model.persistence.hotspot_heatmap_postfix = hotspot_heatmap_postfix
        self._model.persistence.floating_classified_postfix = floating_classified_postfix
        self._model.persistence.floating_heatmap_postfix = floating_heatmap_postfix
        self._model.persistence.floating_masked_classified_postfix = floating_masked_classified_postfix
        self._model.persistence.floating_masked_heatmap_postfix = floating_masked_heatmap_postfix
        self._model.persistence.washed_up_before_postfix = washed_up_before_postfix
        self._model.persistence.washed_up_after_postfix = washed_up_after_postfix

        # Training labels
        for i in range(len(bands_and_indices)):
            var = "self._model.persistence.training_label_" + bands_and_indices[i]
            exec("%s = %d" % (var, values[i]))

        # Color settings
        for i in range(len(self._view.settings_view.color_buttons)):
            color = self._view.settings_view.color_buttons[i].cget("bg")
            self._model.persistence.colors[i] = color

        # Save changes
        self._model.persistence.save_constants()
        try:
            self._model.load_random_forests()
        except HotspotRandomForestFileException:
            self._view.settings_view.hotspot_rf_entry.delete(0, END)
            self._view.settings_view.hotspot_rf_entry.insert(0, prev_hotspot_rf_path)
            self._model.persistence.hotspot_rf_path = prev_hotspot_rf_path
            self._model.persistence.save_constants()
            tkinter.messagebox.showerror(
                parent=self._view.settings_view,
                message="Could not load Random Forest for Hot-spot detection!\nLoading previous classifier!"
            )
            return
        except FloatingRandomForestFileException:
            self._view.settings_view.floating_rf_entry.delete(0, END)
            self._view.settings_view.floating_rf_entry.insert(0, prev_floating_rf_path)
            self._model.persistence.floating_rf_path = prev_floating_rf_path
            self._model.persistence.save_constants()
            tkinter.messagebox.showerror(
                parent=self._view.settings_view,
                message="Could not load Random Forest for Floating waste detection!\nLoading previous classifier!"
            )
            return
        except Exception:
            raise

        # Close settings window
        self._view.settings_view.hide()

        # Reload Canvas
        self._view.opened_files_lb.event_generate("<<ListboxSelect>>")

    def _settings_show(self) -> None:
        """
        Handles the displaying of SettingsView containing the previously saved data.

        :return: None
        """

        self._model.persistence.load_constants()

        # Satellite type
        if self._model.persistence.satellite_type == "Planet":
            self._view.settings_view.vars["satellite_rb"].set(1)
        elif self._model.persistence.satellite_type == "Sentinel-2":
            self._view.settings_view.vars["satellite_rb"].set(2)
        else:
            self._view.settings_view.vars["satellite_rb"].set(0)

        # Sentinel-2 settings
        blue_value = self._model.persistence.sentinel_blue_band
        self._view.settings_view.sentinel_blue_spinbox.set(blue_value)

        green_value = self._model.persistence.sentinel_green_band
        self._view.settings_view.sentinel_green_spinbox.set(green_value)

        red_value = self._model.persistence.sentinel_red_band
        self._view.settings_view.sentinel_red_spinbox.set(red_value)

        nir_value = self._model.persistence.sentinel_nir_band
        self._view.settings_view.sentinel_nir_spinbox.set(nir_value)

        # Value settings
        n_estimators = self._model.persistence.training_estimators
        self._view.settings_view.training_estimators_entry.delete(0, END)
        self._view.settings_view.training_estimators_entry.insert(0, n_estimators)

        morphology_matrix_size = self._model.persistence.morphology_matrix_size
        self._view.settings_view.morphology_matrix_spinbox.set(morphology_matrix_size)

        morphology_iterations = self._model.persistence.morphology_iterations
        self._view.settings_view.morphology_iterations_spinbox.set(morphology_iterations)

        washed_up_heatmap_sections = self._model.persistence.washed_up_heatmap_sections
        self._view.settings_view.washed_up_heatmap_sections_spinbox.set(washed_up_heatmap_sections)

        heatmap_high = self._model.persistence.heatmap_high_prob
        self._view.settings_view.heatmap_high_spinbox.set(heatmap_high)

        heatmap_medium = self._model.persistence.heatmap_medium_prob
        self._view.settings_view.heatmap_medium_spinbox.set(heatmap_medium)

        heatmap_low = self._model.persistence.heatmap_low_prob
        self._view.settings_view.heatmap_low_spinbox.set(heatmap_low)

        garbage_mc_id = self._model.persistence.garbage_mc_id
        self._view.settings_view.garbage_mc_id_spinbox.set(garbage_mc_id)

        water_mc_id = self._model.persistence.water_mc_id
        self._view.settings_view.water_mc_id_spinbox.set(water_mc_id)

        # Path settings
        working_dir = self._model.persistence.working_dir
        self._view.settings_view.working_dir_entry.delete(0, END)
        self._view.settings_view.working_dir_entry.insert(0, working_dir)

        hotspot_rf_path = self._model.persistence.hotspot_rf_path
        self._view.settings_view.hotspot_rf_entry.delete(0, END)
        self._view.settings_view.hotspot_rf_entry.insert(0, hotspot_rf_path)

        floating_rf_path = self._model.persistence.floating_rf_path
        self._view.settings_view.floating_rf_entry.delete(0, END)
        self._view.settings_view.floating_rf_entry.insert(0, floating_rf_path)

        # File settings
        file_extension = self._model.persistence.file_extension
        self._view.settings_view.file_extension_entry.delete(0, END)
        self._view.settings_view.file_extension_entry.insert(0, file_extension)

        hotspot_classified_postfix = self._model.persistence.hotspot_classified_postfix
        self._view.settings_view.hotspot_classified_postfix_entry.delete(0, END)
        self._view.settings_view.hotspot_classified_postfix_entry.insert(0, hotspot_classified_postfix)

        hotspot_heatmap_postfix = self._model.persistence.hotspot_heatmap_postfix
        self._view.settings_view.hotspot_heatmap_postfix_entry.delete(0, END)
        self._view.settings_view.hotspot_heatmap_postfix_entry.insert(0, hotspot_heatmap_postfix)

        floating_classified_postfix = self._model.persistence.floating_classified_postfix
        self._view.settings_view.floating_classified_postfix_entry.delete(0, END)
        self._view.settings_view.floating_classified_postfix_entry.insert(0, floating_classified_postfix)

        floating_heatmap_postfix = self._model.persistence.floating_heatmap_postfix
        self._view.settings_view.floating_heatmap_postfix_entry.delete(0, END)
        self._view.settings_view.floating_heatmap_postfix_entry.insert(0, floating_heatmap_postfix)

        floating_masked_classified_postfix = self._model.persistence.floating_masked_classified_postfix
        self._view.settings_view.floating_masked_classified_postfix_entry.delete(0, END)
        self._view.settings_view.floating_masked_classified_postfix_entry.insert(0, floating_masked_classified_postfix)

        floating_masked_heatmap_postfix = self._model.persistence.floating_masked_heatmap_postfix
        self._view.settings_view.floating_masked_heatmap_postfix_entry.delete(0, END)
        self._view.settings_view.floating_masked_heatmap_postfix_entry.insert(0, floating_masked_heatmap_postfix)

        washed_up_below_postfix = self._model.persistence.washed_up_before_postfix
        self._view.settings_view.washed_up_before_postfix_entry.delete(0, END)
        self._view.settings_view.washed_up_before_postfix_entry.insert(0, washed_up_below_postfix)

        washed_up_above_postfix = self._model.persistence.washed_up_after_postfix
        self._view.settings_view.washed_up_after_postfix_entry.delete(0, END)
        self._view.settings_view.washed_up_after_postfix_entry.insert(0, washed_up_above_postfix)

        # Training labels
        self._view.settings_view.vars["training_blue"].set(1 if self._model.persistence.training_label_blue else 0)
        self._view.settings_view.vars["training_green"].set(1 if self._model.persistence.training_label_green else 0)
        self._view.settings_view.vars["training_red"].set(1 if self._model.persistence.training_label_red else 0)
        self._view.settings_view.vars["training_nir"].set(1 if self._model.persistence.training_label_nir else 0)
        self._view.settings_view.vars["training_pi"].set(1 if self._model.persistence.training_label_pi else 0)
        self._view.settings_view.vars["training_ndwi"].set(1 if self._model.persistence.training_label_ndwi else 0)
        self._view.settings_view.vars["training_ndvi"].set(1 if self._model.persistence.training_label_ndvi else 0)
        self._view.settings_view.vars["training_rndvi"].set(1 if self._model.persistence.training_label_rndvi else 0)
        self._view.settings_view.vars["training_sr"].set(1 if self._model.persistence.training_label_sr else 0)
        self._view.settings_view.vars["training_apwi"].set(1 if self._model.persistence.training_label_apwi else 0)

        # Color settings
        for i in range(len(self._view.settings_view.color_buttons)):
            color = self._model.persistence.colors[i]
            try:
                self._view.settings_view.color_buttons[i].configure(bg=color, activebackground=color, text="")
            except Exception:
                self._view.settings_view.color_buttons[i].configure(
                    bg="#ffffff",
                    activebackground="#ffffff",
                    fg="#000000",
                    text="INVALID"
                )

        self._view.settings_view.show()

    def _settings_color_btn_clicked(self, button: tk.Button) -> None:
        """
        Handles the color button click event in SettingsView. Changes color of button if successful.

        :param button: the clicked button
        :return: None
        """

        color = Controller._open_color_chooser_dialog(self._view.settings_view)
        if color:
            button.configure(bg=color, activebackground=color, text="")

    def _training_open_files(self) -> None:
        """
        Handles the training file opening in TrainingView.

        :return: None
        """

        new_files = self._open_files()

        if not new_files:
            return

        not_valid_band = False
        not_valid_size = False
        not_valid_extension = False

        for file in new_files:
            name, extension = os.path.splitext(file)
            if extension != ".tif":
                not_valid_extension = True
                continue
            try:
                dataset = gdal.Open(file, gdal.GA_ReadOnly)
                rows = dataset.RasterYSize
                cols = dataset.RasterXSize

                if dataset.RasterCount < 4:
                    not_valid_band = True
                    continue
                elif rows * cols > MAX_PIXEL_COUNT:
                    not_valid_size = True
                    continue

                if file not in self._model.tag_ids.keys():
                    self._model.save_training_input_file(file)
                    self._view.training_view.add_file_to_listbox(file)

                    classification_file = name + "_classified" + extension
                    if os.path.exists(classification_file):
                        with rasterio.open(classification_file, "r") as classification_dataset:
                            classification_data = classification_dataset.read(1)
                    else:
                        classification_data = np.zeros(shape=(rows, cols), dtype=int)
                    self._model.add_classification_layer(file, classification_data)

            finally:
                del dataset

        if not_valid_band:
            tkinter.messagebox.showerror(
                parent=self._view.training_view.opened_files_lb,
                title="File opening",
                message="There were files with not enough bands! These were not added."
            )
        if not_valid_size:
            tkinter.messagebox.showerror(
                parent=self._view.training_view.opened_files_lb,
                title="File opening",
                message="There were too large images! The limit is " + str(MAX_PIXEL_COUNT) + " pixels. "
                                                                                              "These were not added."
            )
        if not_valid_extension:
            tkinter.messagebox.showerror(
                parent=self._view.opened_files_lb,
                title="File opening",
                message="There were images with extension other than .tif! These were not added."
            )

    def _training_delete_files(self) -> None:
        """
        Handles the training file deletion in TrainingView.

        :return: None
        """

        selected_index = self._view.training_view.opened_files_lb.curselection()

        if not selected_index:
            return

        selected_file = self._view.training_view.get_curselection_value_listbox()

        if selected_file in self._model.tag_ids.keys():
            del self._model.tag_ids[selected_file]

        if selected_file in self._model.tag_id_coords.keys():
            del self._model.tag_id_coords[selected_file]

        tag_ids = self._view.training_view.zoom_canvas.canvas.find_all()
        _ = self._model.delete_points()
        self._model.delete_classification_data(selected_file)

        for tag_id in tag_ids:
            if self._view.training_view.zoom_canvas.is_point_or_polygon(tag_id):
                state = self._view.training_view.zoom_canvas.canvas.itemcget(tag_id, "state")
                if state == "normal":
                    self._view.training_view.zoom_canvas.delete_polygon_from_canvas([tag_id])

        self._view.training_view.remove_file_from_listbox(selected_index)

        self._view.training_view.zoom_canvas.delete_image()

        self._training_build_treeview()

    def _training_listbox_item_selected(self, event) -> None:
        """
        Handles the item selection in listbox in TrainingView.

        :param event: event parameter
        :return: None
        """

        selected_file = self._view.training_view.get_curselection_value_listbox()
        if selected_file is None:
            return

        tag_ids = self._view.training_view.zoom_canvas.canvas.find_all()

        _ = self._model.delete_points()

        for tag_id in tag_ids:
            if self._view.training_view.zoom_canvas.is_point_or_polygon(tag_id):
                state = self._view.training_view.zoom_canvas.canvas.itemcget(tag_id, "state")
                if state == "normal":
                    self._view.training_view.zoom_canvas.hide_shape(tag_id)

        satellite_rgb = self._get_satellite_rgb()

        self._view.training_view.zoom_canvas.delete_image()
        self._view.training_view.zoom_canvas.open_image(selected_file, "rgb", satellite_rgb)

        layer_data = self._model.get_classification_layer_data(selected_file)
        
        self._view.training_view.zoom_canvas.open_classification_layer(
        dataset=layer_data,
        color_map=self._model.get_classification_color_map_from_layer(layer_data, True))

        for mc_id in self._model.tag_ids[selected_file].keys():
            for tag_id in self._model.tag_ids[selected_file][mc_id][2]:
                self._view.training_view.zoom_canvas.show_shape(tag_id)

        self._training_build_treeview()

    def _training_add_new(self) -> None:
        """
        Handles the addition of new Class in TrainingView.

        :return: None
        """

        selected_file = self._view.training_view.get_curselection_value_listbox()

        if selected_file is None:
            return

        mc_id = self._view.training_view.get_mc_id()
        mc_name = self._view.training_view.get_mc_name()
        mc_color = self._view.training_view.get_mc_color()
        mc_ids = list(self._model.tag_ids[selected_file].keys())
        mc_names = [value[0].lower() for value in self._model.tag_ids[selected_file].values()]

        if len(mc_name) == 0:
            message = "Invalid MC Name!"
            tkinter.messagebox.showerror(parent=self._view.training_view, title="Error", message=message)
            return

        if (mc_id in mc_ids) or (mc_name in mc_names):
            message = "MC ID or MC Name already in use!"
            tkinter.messagebox.showerror(parent=self._view.training_view, title="Error", message=message)
            return

        self._model.save_new_mc(selected_file, mc_id, mc_name, mc_color)

        self._training_build_treeview()

    def _training_delete(self) -> None:
        """
        Handles the deletion of a Class in TrainingView.

        :return: None
        """

        selected_file = self._view.training_view.get_curselection_value_listbox()
        selection = self._view.training_view.get_selection_treeview()

        if (selected_file is None) or (len(selection) == 0):
            return

        selected_item = self._view.training_view.treeview.item(selection[0])
        mc_id = selected_item["values"][1]

        if len(str(mc_id)) == 0:
            tag_id = int(selected_item["values"][2])
            self._model.delete_tag_id(selected_file, tag_id)
            self._view.training_view.zoom_canvas.delete_polygon_from_canvas([tag_id])
        else:
            tag_ids = self._model.delete_mc(selected_file, int(mc_id))
            self._view.training_view.zoom_canvas.delete_polygon_from_canvas(tag_ids)

        self._training_build_treeview()

    def _training_disable_treeview_column_resizing(self, event) -> str:
        """
        Disables the resizing of columns in TrainingView treeview.

        :param event: event parameter
        :return: "break" string to cancel resizing
        """

        if self._view.training_view.treeview.identify_region(event.x, event.y) != "cell":
            return "break"

    def _training_treeview_item_selected(self, event) -> None:
        """
        Handles the item selection in treeview in TrainingView.

        :param event: event parameter
        :return: None
        """

        selected_file = self._view.training_view.get_curselection_value_listbox()
        selection = self._view.training_view.get_selection_treeview()[0]
        selected_item = self._view.training_view.treeview.item(selection)

        mc_name = selected_item["values"][0]
        mc_id = selected_item["values"][1]

        if len(mc_name) == 0:
            return

        mc_color = self._model.tag_ids[selected_file][mc_id][1]

        self._view.training_view.set_mc_id(int(mc_id))
        self._view.training_view.set_mc_name(mc_name)
        self._view.training_view.set_color_btn_bg(mc_color)

    def _training_change_color_btn_color(self) -> None:
        """
        Handles the color change of color button in TrainingView.

        :return: None
        """

        color = Controller._open_color_chooser_dialog(self._view.training_view)
        if color:
            self._view.training_view.set_color_btn_bg(color)

    def _training_start_on_separate_thread(self) -> None:
        """
        Start the training process on a separate thread.

        :return: None
        """

        if not self._settings_validate_all():
            tkinter.messagebox.showerror("Settings error", "There are values wrongly set in Settings!",
                                         parent=self._view)
            return

        process_thread = threading.Thread(target=self._training_start, daemon=True)
        process_thread.start()

    def _training_start(self) -> None:
        """
        Handles the training process in TrainingView.

        :return: None
        """

        selected_index = self._view.training_view.opened_files_lb.curselection()
        try:
            self._view.training_view.process_pb.configure(mode="indeterminate")
            self._view.training_view.process_pb.start(25)
            Controller._disable_all_children(self._view)
            self._view.training_view.opened_files_lb.configure(state="normal")
            self._view.training_view.opened_files_lb.unbind("<<ListboxSelect>>")
            self._view.training_view.update()

            self._training_save_coords_of_tag_ids()

            usable_data, enough_data = self._model.create_usable_training_data()

            if not enough_data:
                self._view.training_view.zoom_canvas.delete_image()
                self._view.training_view.opened_files_lb.selection_clear(0, END)

                message = "Not enough training data!"
                tkinter.messagebox.showerror(title="Training error", message=message, parent=self._view.training_view)

                return

            (df, labeled_images) = self._model.create_training_df(usable_data)
            df.sort_values(by=["FID", "COD"], inplace=True, ignore_index=True)

            file = self._save_file("sav")
            if file:
                name, extension = os.path.splitext(file.name)
                file.close()
                df.to_csv(name + ".csv", sep=";", index="FID")
                self._model.save_classification_images(labeled_images)
                self._model.create_and_save_random_forest(name + ".csv", name + extension)

                tkinter.messagebox.showinfo(
                    parent=self._view.training_view.zoom_canvas,
                    title="Training info",
                    message="Training is complete!\nGo to Settings to reconfigure application!"
                )
            else:
                tkinter.messagebox.showerror(
                    parent=self._view.training_view.zoom_canvas,
                    title="Error",
                    message="Training interrupted!"
                )
        except Exception as exc:
            message = traceback.format_exception_only(type(exc), exc)[0]
            if len(message) == 0:
                message = traceback.format_exc()
            tkinter.messagebox.showerror(
                title="Error",
                message=message
            )
        finally:
            self._enable_all_children(self._view)
            self._view.training_view.opened_files_lb.bind("<<ListboxSelect>>", self._training_listbox_item_selected)
            self._view.training_view.opened_files_lb.selection_clear(0, END)
            if selected_index:
                self._view.training_view.opened_files_lb.selection_set(selected_index)
            self._view.training_view.opened_files_lb.event_generate("<<ListboxSelect>>")
            self._view.training_view.process_pb.stop()
            self._view.training_view.process_pb.configure(value=0, mode="determinate")

    def _training_draw_on_canvas(self, event) -> None:
        mc_id = self._view.training_view.draw_pixel_on_canvas(event)
        selected_file = self._view.training_view.get_curselection_value_listbox()
        x, y = self._view.training_view.zoom_canvas.get_event_coordinates_on_image(event)
        self._model.set_classification_pixel_of_layer(selected_file, (int(y), int(x)), mc_id)

    def _training_remove_pixel_from_canvas(self, event) -> None:
        self._view.training_view.remove_pixel_from_canvas(event)
        selected_file = self._view.training_view.get_curselection_value_listbox()
        x, y = self._view.training_view.zoom_canvas.get_event_coordinates_on_image(event)
        self._model.set_classification_pixel_of_layer(selected_file, (int(y), int(x)), 0)

    def _training_save_classification_data(self) -> None:
        self._training_save_coords_of_tag_ids()

        usable_data, enough_data = self._model.create_usable_training_data()
        if not enough_data:
            self._view.training_view.zoom_canvas.delete_image()
            self._view.training_view.opened_files_lb.selection_clear(0, END)

            message = "Not enough training data!"
            tkinter.messagebox.showerror(title="Training error", message=message, parent=self._view.training_view)

            return

        _, labeled_images = self._model.create_training_df(usable_data)
        self._model.save_classification_images(labeled_images)
        self._view.training_view.opened_files_lb.bind("<<ListboxSelect>>", self._training_listbox_item_selected)
        tkinter.messagebox.showinfo(
            parent=self._view.training_view.zoom_canvas,
            title="Saving info",
            message="Successfully saved!"
        )

    def _training_place_point_on_canvas(self, event) -> None:
        """
        Handles point placement on canvas in TrainingView.

        :param event: event parameter
        :return: None
        """

        tag_id = self._view.training_view.zoom_canvas.place_point_on_canvas(event)
        if not (tag_id is None):
            self._model.save_point_on_canvas(tag_id)

    def _training_place_polygon_on_canvas(self, event) -> None:
        """
        Handles polygon placement on canvas in TrainingView.

        :param event: event parameter
        :return: None
        """

        selected_training_file = self._view.training_view.get_curselection_value_listbox()
        selected_mc = self._view.training_view.get_selection_treeview()

        if (selected_training_file is None) or (len(selected_mc) == 0):
            return

        selected_mc_item = self._view.training_view.treeview.item(selected_mc[0])
        mc_id = str(selected_mc_item["values"][1])

        if len(mc_id) == 0:
            return

        tag_ids = self._model.place_polygon_on_canvas()
        coords = self._view.training_view.get_coords_of_points_on_canvas(tag_ids)

        if coords:
            mc_id, mc_name, color, tag_id = self._view.training_view.place_polygon_on_canvas(coords)
            self._model.save_tag_id(selected_training_file, mc_id, mc_name, color, tag_id)
            self._training_build_treeview()
            self._view.training_view.zoom_canvas.delete_points_from_canvas(tag_ids)

    def _training_canvas_move_from(self, event) -> None:
        """
        Handles the start of movement of canvas in TrainingView.

        :param event: event parameter
        :return: None
        """

        self._view.training_view.zoom_canvas.move_from(event)

    def _training_canvas_move_to(self, event) -> None:
        """
        Handles the end of movement of canvas in TrainingView.

        :param event: event parameter
        :return: None
        """

        self._view.training_view.zoom_canvas.move_to(event)

    def _training_canvas_wheel(self, event) -> None:
        """
        Handles the zoom-in zoom-out of canvas in TrainingView.

        :param event: event parameter
        :return: None
        """

        self._view.training_view.zoom_canvas.wheel(event)

    def _training_toggle_classification_mode(self) -> None:
        """
        Handles classificaton mode toggling
        :return: None
        """
        self._model.toggle_classification_mode()
        self._view.training_view.set_classification_mode(self._model.classification_mode)
        self._set_classification_mode_mouse_handlers(self._model.classification_mode)        

    def _set_classification_mode_mouse_handlers(self, classification_mode: str) -> None:
        """
        Updates the mouse handlers based on classification mode
        """

        if classification_mode == "polygon":
            self._view.training_view.zoom_canvas.canvas.unbind("<ButtonPress-1>")
            self._view.training_view.zoom_canvas.canvas.unbind("<B1-Motion>")
            self._view.training_view.zoom_canvas.canvas.unbind("<Shift-1>")
            self._view.training_view.zoom_canvas.canvas.unbind("<Shift-B1-Motion>")
            self._view.training_view.zoom_canvas.canvas.bind("<ButtonPress-1>", self._training_place_point_on_canvas)
        elif classification_mode == "freehand":
            self._view.training_view.zoom_canvas.canvas.unbind("<ButtonPress-1>")
            self._view.training_view.zoom_canvas.canvas.bind("<ButtonPress-1>", self._training_draw_on_canvas)
            self._view.training_view.zoom_canvas.canvas.bind("<B1-Motion>", self._training_draw_on_canvas)
            self._view.training_view.zoom_canvas.canvas.bind("<Shift-1>", self._training_remove_pixel_from_canvas)
            self._view.training_view.zoom_canvas.canvas.bind("<Shift-B1-Motion>", self._training_remove_pixel_from_canvas)


    def _training_on_closing(self) -> None:
        """
        Handles the TrainingView closing event.

        :return: None
        """

        self._view.training_view.withdraw()
        self._view.update()
        self._view.deiconify()

    def _training_build_treeview(self) -> None:
        """
        Rebuilds the treeview in TrainingView.

        :return: None
        """

        self._view.training_view.clear_treeview()
        selected_file = self._view.training_view.get_curselection_value_listbox()

        if selected_file is None:
            return

        tag_ids = self._model.tag_ids
        for mc_id in tag_ids[selected_file].keys():
            mc_name, color, tags = tag_ids[selected_file][mc_id]
            self._view.training_view.insert_into_treeview(parent="", index=mc_id, iid=mc_id,
                                                          values=(mc_name, mc_id, ""))
            for tag in tags:
                self._view.training_view.insert_into_treeview(parent=str(mc_id), index=tag, iid=None,
                                                              values=("", "", tag))

    def _training_save_coords_of_tag_ids(self) -> None:
        """
        Start the save process of training data.

        :return: None
        """

        self._view.training_view.rescale_to_original_size()
        tag_ids = self._model.tag_ids

        for i in range(self._view.training_view.opened_files_lb.size()):
            self._view.training_view.opened_files_lb.bind("<<ListboxSelect>>", self._training_listbox_item_selected)
            self._view.training_view.opened_files_lb.selection_clear(0, END)
            self._view.training_view.opened_files_lb.selection_set(i)
            self._view.training_view.opened_files_lb.event_generate("<<ListboxSelect>>")
            selected_file = self._view.training_view.get_curselection_value_listbox()
            self._view.training_view.opened_files_lb.unbind("<<ListboxSelect>>")
            for mc_id in tag_ids[selected_file].keys():
                mc_name, color, tags = tag_ids[selected_file][mc_id]
                coords, bbox_coords = self._view.training_view.get_coords_of_tag_id_on_canvas(tags)
                self._model.save_tag_id_coords(selected_file, mc_id, mc_name, coords, bbox_coords)

    def _get_satellite_rgb(self) -> List[int]:
        """
        Gets the saved RGB band indices based on the selected satellite type.

        :return: list of indices
        """

        satellite_rgb = list()
        if self._model.persistence.satellite_type == "Planet":
            red = self._model.persistence.planet_red_band
            green = self._model.persistence.planet_green_band
            blue = self._model.persistence.planet_blue_band
            satellite_rgb += [red, green, blue]
        elif self._model.persistence.satellite_type == "Sentinel-2":
            red = self._model.persistence.sentinel_red_band
            green = self._model.persistence.sentinel_green_band
            blue = self._model.persistence.sentinel_blue_band
            satellite_rgb += [red, green, blue]
        return satellite_rgb

    def _show_about(self) -> None:
        """
        Displays a Messagebox with the content of "about.txt"

        :return: None
        """

        with open("desktop_app/src/about.txt", mode="r") as file:
            text = file.read()
            tkinter.messagebox.showinfo(
                parent=self._view,
                title="About",
                message=text
            )

    def _open_files(self) -> List[str]:
        """
        Handles the file opening with an Open File Dialog.

        :return: list of opened file paths
        """

        active_window = self._view.get_active_window()

        filetypes = (
            ("tif files", "*.tif"),
            ("All files", "*.*")
        )

        filenames = fd.askopenfilenames(
            parent=active_window,
            title="Open files",
            initialdir="./",
            filetypes=filetypes,
        )

        return list(filenames)

    def _save_file(self, file_extension: str) -> Union[TextIO, None]:
        """
        Opens File Save Dialog.

        :param file_extension: extension of file to be saved
        :return: TextIO if successful
        """

        active_window = self._view.get_active_window()

        filetypes = None

        if file_extension == "geojson":
            filetypes = (
                ("GeoJSON file", "*.geojson"),
                ("All files", "*.*")
            )
        elif file_extension == "sav":
            filetypes = (
                ("SAV file", "*.sav"),
                ("All files", "*.*")
            )
        else:
            return None

        file = fd.asksaveasfile(
            parent=active_window,
            title="Save file",
            initialdir="./",
            initialfile="Untitled." + file_extension,
            defaultextension="." + file_extension,
            filetypes=filetypes
        )

        return file

    def _enable_all_children(self, widget) -> None:
        """
        Enables all the given widget's children.

        :param widget: the given widget
        :return: None
        """

        children = Controller._get_all_children_of_widget(widget)

        for child in children:
            try:
                child.configure(state="normal")
            except tk.TclError:
                continue

        self._view_update_start_process_btn_state()

        widget.update()

    # Methods for invalid input handling in SettingsView
    def _invalid_sentinel_band(self) -> None:
        if self._view.settings_view.state() == "normal":
            message = "Values in the Sentinel-2 settings must be numbers between 1 and 13!"
            tkinter.messagebox.showerror("Sentinel-2 settings value error", message, parent=self._view.settings_view)

    def _invalid_decision_tree_number(self) -> None:
        if self._view.settings_view.state() == "normal":
            message = "Number of decision trees must be between 1 and 1000!"
            tkinter.messagebox.showerror("Number of decision trees value error", message,
                                         parent=self._view.settings_view)

    def _invalid_morphology(self) -> None:
        if self._view.settings_view.state() == "normal":
            message = "Matrix size for morphology must be a number between 1 and 20!"
            tkinter.messagebox.showerror("Matrix size for morphology value error", message,
                                         parent=self._view.settings_view)

    def _invalid_iterations(self) -> None:
        if self._view.settings_view.state() == "normal":
            message = "Number of iterations for morphology must be between 1 and 20!"
            tkinter.messagebox.showerror("Number of iterations for morphology value error", message,
                                         parent=self._view.settings_view)

    def _invalid_heatmap_sections(self) -> None:
        if self._view.settings_view.state() == "normal":
            message = "Washed up waste pixel uniqueness modifier must be a number between 4 and 20!"
            tkinter.messagebox.showerror("Washed up waste pixel uniqueness modifier value error", message,
                                         parent=self._view.settings_view)

    def _invalid_heatmap(self) -> None:
        if self._view.settings_view.state() == "normal":
            message = "Heatmap probabilities must be numbers between 1 and 100!"
            tkinter.messagebox.showerror("Heatmap probabilities value error", message, parent=self._view.settings_view)

    def _invalid_settings_mc_id(self) -> None:
        if self._view.settings_view.state() == "normal":
            message = "Garbage Class ID and Water Class ID must be a number between 1 and 15!"
            tkinter.messagebox.showerror("Garbage Class ID and Water Class ID value error", message,
                                         parent=self._view.settings_view)

    def _invalid_working_dir(self) -> None:
        if self._view.settings_view.state() == "normal":
            message = "Working directory does not exist!"
            tkinter.messagebox.showerror("Working directory path error", message, parent=self._view.settings_view)

    def _invalid_file_path(self) -> None:
        if self._view.settings_view.state() == "normal":
            message = "Random Forest file does not exist!"
            tkinter.messagebox.showerror("Random Forest file path error", message, parent=self._view.settings_view)

    def _invalid_file_extension(self) -> None:
        if self._view.settings_view.state() == "normal":
            message = "Incorrect file extension! It must not contain the following characters: < > : \" / \\ | ? * ."
            tkinter.messagebox.showerror("File extension value error", message, parent=self._view.settings_view)

    def _invalid_postfix(self) -> None:
        if self._view.settings_view.state() == "normal":
            message = "Incorrect postfix! It must not contain the following characters: < > : \" / \\ | ? *"
            tkinter.messagebox.showerror("File postfix value error", message, parent=self._view.settings_view)

    # Static protected methods
    @staticmethod
    def _get_all_children_of_widget_r(widget, set_children: Set) -> None:
        """
        Recursively gets all the children of widget.

        :param widget: the given widget
        :param set_children: set of children
        :return: None
        """

        set_children.add(widget)
        if widget.winfo_children():
            for child in widget.winfo_children():
                set_children.add(child)
                Controller._get_all_children_of_widget_r(child, set_children)

    @staticmethod
    def _get_all_children_of_widget(widget) -> Set:
        """
        Calls the function that recursively gets all the children of widget.

        :param widget: the given widget
        :return: set of children
        """

        set_children = set()
        Controller._get_all_children_of_widget_r(widget, set_children)
        return set_children

    @staticmethod
    def _disable_all_children(widget) -> None:
        """
        Disables all the given widget's children.

        :param widget: the given widget
        :return: None
        """

        children = Controller._get_all_children_of_widget(widget)

        for child in children:
            try:
                child.configure(state="disabled")
            except tk.TclError:
                continue

        widget.update()

    @staticmethod
    def _open_color_chooser_dialog(window: ttk.Toplevel) -> Union[str, None]:
        """
        Opens a ColorChooserDialog to select a new color.

        :param window: dialog to be placed on top of this window
        :return: None
        """

        try:
            cd = ColorChooserDialog(window)
            cd.show()
            color = cd.result

            if color:
                return color.hex

            return None
        except Exception:
            return None

    # Methods for validating user input in SettingsView
    @staticmethod
    def _validate_sentinel_band(x: str) -> bool:
        """
        Validates sentinel band number in SettingsView.

        :param x: entry input
        :return: valid or not
        """

        return x.isdigit() and 1 <= int(x) <= 13

    @staticmethod
    def _validate_decision_tree_number(x: str) -> bool:
        """
        Validates decision tree number in SettingsView.

        :param x: entry input
        :return: valid or not
        """

        return x.isdigit() and 1 <= int(x) <= 1000

    @staticmethod
    def _validate_morphology(x: str) -> bool:
        """
        Validates morphology matrix size and iteration count in SettingsView.

        :param x: entry input
        :return: valid or not
        """

        return x.isdigit() and 1 <= int(x) <= 20

    @staticmethod
    def _validate_heatmap(x: str) -> bool:
        """
        Validates heatmap probability value in SettingsView.

        :param x: entry input
        :return: valid or not
        """

        return x.isdigit() and 1 <= int(x) <= 100

    @staticmethod
    def _validate_settings_mc_id(x: str) -> bool:
        """
        Validates Garbage and Water Class ID in SettingsView.

        :param x: entry input
        :return: valid or not
        """

        return x.isdigit() and 1 <= int(x) <= 15

    @staticmethod
    def _validate_training_mc_id(x: str) -> bool:
        """
        Validates Garbage and Water Class ID in TrainingView.

        :param x: entry input
        :return: valid or not
        """

        return x.isdigit() and 1 <= int(x) <= 15

    @staticmethod
    def _validate_heatmap_sections(x: str) -> bool:
        """
        Validates uniqueness modifier in SettingsView.

        :param x: entry input
        :return: valid or not
        """

        return x.isdigit() and 1 <= int(x) <= 20

    @staticmethod
    def _validate_working_dir(x: str) -> bool:
        """
        Validates working directory path in SettingsView.

        :param x: entry input
        :return: valid or not
        """

        if x == "":
            return False
        elif os.path.exists(x + "/"):
            return True
        else:
            return False

    @staticmethod
    def _validate_file_path(x: str) -> bool:
        """
        Validates file path in SettingsView.

        :param x: entry input
        :return: valid or not
        """

        if os.path.exists(x):
            return True
        else:
            return False

    @staticmethod
    def _validate_file_extension(x: str) -> bool:
        """
        Validates file extension in SettingsView.

        :param x: entry input
        :return: valid or not
        """

        not_allowed = list('<>:"/\|?*.')
        any([letter for letter in list(x)])
        return not (any([letter in not_allowed for letter in list(x)]))

    @staticmethod
    def _validate_postfix(x: str) -> bool:
        """
        Validates file name postfix in SettingsView.

        :param x: entry input
        :return: valid or not
        """

        not_allowed = list('<>:"/\|?*')
        any([letter for letter in list(x)])
        return (x == "") or not (any([letter in not_allowed for letter in list(x)]))

    @staticmethod
    def _validate_alpha(x) -> bool:
        """
        Validates the MC NAME entry value in TrainingView.

        :param x: entry input
        :return: valid or not
        """

        if x.isdigit() or len(x) > 12:
            return False
        else:
            return True<|MERGE_RESOLUTION|>--- conflicted
+++ resolved
@@ -1,10 +1,7 @@
 import os
 import math
-<<<<<<< HEAD
 import rasterio
 from model import model
-=======
->>>>>>> c0c5fcd8
 import traceback
 import threading
 import numpy as np

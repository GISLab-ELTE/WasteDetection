--- conflicted
+++ resolved
@@ -8,8 +8,6 @@
   - `FLASK_SECRET_KEY`: It is used to secure sessions, protect against CSRF attacks, and ensure data integrity through cryptographic signing.
   - `PSQL_DATABASE_URL`: URL for PosgreSQL database.
     - Example: `postgresql://{DATABASE_USER}:{DATABASE_PASSWORD}@{DATABASE_HOST}:{DATABASE_PORT}/{DATABASE_NAME}`
-  - `WD_ADMIN_EMAIL`: Email address of the admin user for the annotation interface.
-  - `WD_ADMIN_PASSWORD`: Password of the admin user for the annotation interface.
 - Optional `ENV` variables for `docker run`:
   - `FLASK_APP`: Specifies the relative path to the `app.py` file that contains the Flask application.
     - Default: `app.py`
@@ -36,19 +34,7 @@
 3. **Create PostgreSQL Database with PostGIS Extension:**
 
    ```bash
-<<<<<<< HEAD
-      docker run -d --name web_app_backend_container \
-        -e FLASK_SECRET_KEY={SECRET_KEY} \
-        -e PSQL_DATABASE_URL=postgresql://{DATABASE_USER}:{DATABASE_PASSWORD}@{DATABASE_HOST}:{DATABASE_PORT}/{DATABASE_NAME} \
-        -e WD_ADMIN_EMAIL={ADMIN_EMAIL} \
-        -e WD_ADMIN_PASSWORD={ADMIN_PASSWORD} \
-        --net=host \
-        --restart always \
-        gitlab.inf.elte.hu:5050/gislab/waste-detection/web_app_backend
-   ```
-=======
       psql -U postgres
->>>>>>> a5cabf7a
 
       CREATE DATABASE waste_detection_database;
 
@@ -75,17 +61,6 @@
 5. **Running the container with mounted data folder:**
    When running the container, use the `-v` option to mount the data folder:
 
-<<<<<<< HEAD
-  ```bash
-     docker run --rm -it --name web_app_backend_container \
-      -e FLASK_SECRET_KEY=secret_key \
-      -e PSQL_DATABASE_URL=postgresql://postgres:admin@192.168.1.118:5432/waste_detection_database \
-      -e WD_ADMIN_EMAIL=admin@example.com \
-      -e WD_ADMIN_PASSWORD=admin \
-      -p 5000:5000 \
-      web_app_backend
-  ```
-=======
    ```bash
    docker run -d --name web_app_backend_container \
    -e FLASK_SECRET_KEY={SECRET_KEY} \
@@ -95,7 +70,6 @@
    --restart always \
    gitlab.inf.elte.hu:5050/gislab/waste-detection/web_app_backend
    ```
->>>>>>> a5cabf7a
 
 ## `curl` commands for endpoints:
 

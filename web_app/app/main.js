import "./style.css";
import "ol/ol.css";
import "ol-layerswitcher/dist/ol-layerswitcher.css";
import { Map, View } from "ol";
import TileLayer from "ol/layer/WebGLTile.js";
import GeoTIFF from "ol/source/GeoTIFF.js";
import OSM from "ol/source/OSM";
import LayerSwitcher from "ol-layerswitcher";
import LayerGroup from "ol/layer/Group";
import BingMaps from "ol/source/BingMaps";
import XYZ from "ol/source/XYZ";
import GeoJSON from "ol/format/GeoJSON";
import { Fill, Stroke, Style } from "ol/style";
import { Vector as VectorSource } from "ol/source";
import { Vector as VectorLayer } from "ol/layer";
import { defaults } from "ol/control/defaults";
import { ZoomSlider } from "ol/control";
import Draw from "ol/interaction/Draw.js";
import Overlay from "ol/Overlay.js";

// Constant values
const baseUrl = import.meta.env.VITE_DATA_URL;
const bingKey =
  "AgKv8E2vHuEwgddyzg_pRM6ycSRygeePXSFYTqc8jbikPT8ILyQxm1EF3YUmeRQ2";
<<<<<<< HEAD
const kiskoreBbox = [2283300, 6021945, 2284684, 6023968];
const kanyahazaBbox = [2588995, 6087354, 2597328, 6091368];
const pusztazamorBbox = [2090012, 6002140, 2095385, 6005579];
const rahobBox = [2693024, 6114066, 2693905, 6114776];
const drawType = "Polygon";
=======
const kiskore_bbox = [2283300, 6021945, 2284684, 6023968];
const kanyahaza_bbox = [2588995, 6087354, 2597328, 6091368];
const pusztazamor_bbox = [2090012, 6002140, 2095385, 6005579];
const raho_bbox = [2693024, 6114066, 2693905, 6114776];
const drina_bbox = [2145189, 5426572, 2147977, 5430040];
>>>>>>> 911e33ca

// Variables
var geojsonLayerGroup;
var aoisWithDates;
var satelliteImagesPaths;
var drawVisible = false;
var drawnFeatures = [];

// HTML elements
const selectedAOI = document.getElementById("location");
const selectedModel = document.getElementById("model");
const swipe = document.getElementById("swipe");
const annotationContainer = document.getElementById("annotation-popup");
const annotationContent = document.getElementById("annotation-popup-content");
const annotationCloser = document.getElementById("annotation-popup-closer");
const annotationSave = document.getElementById("annotation-save");
const annotationCancel = document.getElementById("annotation-cancel");

// Styles for GeoJSON polygons
const stylesClassified = {
  MultiPolygon: new Style({
    stroke: new Stroke({
      color: "rgb(255, 128, 0)",
      width: 3,
    }),
    fill: new Fill({
      color: "rgba(255, 128, 0, 0.5)",
    }),
  }),
};

const stylesHeatmapHigh = {
  MultiPolygon: new Style({
    stroke: new Stroke({
      color: "red",
      width: 3,
    }),
    fill: new Fill({
      color: "rgba(255, 0, 0, 0.5)",
    }),
  }),
};

const stylesHeatmapMedium = {
  MultiPolygon: new Style({
    stroke: new Stroke({
      color: "rgb(255, 255, 0)",
      width: 3,
    }),
    fill: new Fill({
      color: "rgba(255, 255, 0, 0.5)",
    }),
  }),
};

const stylesHeatmapLow = {
  MultiPolygon: new Style({
    stroke: new Stroke({
      color: "green",
      width: 3,
    }),
    fill: new Fill({
      color: "rgba(0, 255, 0, 0.5)",
    }),
  }),
};

const styleFunctionClassified = function (feature) {
  return stylesClassified[feature.getGeometry().getType()];
};

const styleFunctionHeatmapHigh = function (feature) {
  return stylesHeatmapHigh[feature.getGeometry().getType()];
};

const styleFunctionHeatmapMedium = function (feature) {
  return stylesHeatmapMedium[feature.getGeometry().getType()];
};

const styleFunctionHeatmapLow = function (feature) {
  return stylesHeatmapLow[feature.getGeometry().getType()];
};

// Sources and layers
const sourceClassified = new VectorSource({ format: new GeoJSON() });
const sourceHeatmapLow = new VectorSource({ format: new GeoJSON() });
const sourceHeatmapMedium = new VectorSource({ format: new GeoJSON() });
const sourceHeatmapHigh = new VectorSource({ format: new GeoJSON() });
const sourceDraw = new VectorSource({ wrapX: false });

const layerGeoTiff = new TileLayer({
  title: "Satellite image",
  visible: false,
});
const layerClassified = new VectorLayer({
  title: "Classified",
  style: styleFunctionClassified,
  visible: false,
});
const layerHeatmapLow = new VectorLayer({
  title: "Heatmap Low",
  style: styleFunctionHeatmapLow,
  visible: false,
});
const layerHeatmapMedium = new VectorLayer({
  title: "Heatmap Medium",
  style: styleFunctionHeatmapMedium,
  visible: false,
});
const layerHeatmapHigh = new VectorLayer({
  title: "Heatmap High",
  style: styleFunctionHeatmapHigh,
  visible: true,
});
const layerDraw = new VectorLayer({
  source: sourceDraw,
  visible: false,
  zIndex: 100,
});

const draw = new Draw({
  source: sourceDraw,
  type: drawType,
  features: drawnFeatures,
});

const overlay = new Overlay({
  element: annotationContainer,
  autoPan: {
    animation: {
      duration: 250,
    },
  },
});

// Dictionary of sources and layers
const sourcesAndLayers = {
  sources: [
    sourceClassified,
    sourceHeatmapHigh,
    sourceHeatmapLow,
    sourceHeatmapMedium,
  ],
  layers: [
    layerClassified,
    layerHeatmapHigh,
    layerHeatmapLow,
    layerHeatmapMedium,
  ],
};

// Map
const map = new Map({
  target: "map",
  layers: [
    new LayerGroup({
      title: "Base maps",
      layers: [
        new TileLayer({
          title: "None",
          type: "base",
          source: new XYZ({
            url: null,
          }),
        }),
        new TileLayer({
          title: "OpenStreetMap",
          type: "base",
          source: new OSM(),
        }),
        new TileLayer({
          title: "Bing Roads",
          type: "base",
          source: new BingMaps({
            key: bingKey,
            imagerySet: "Road",
          }),
        }),
        new TileLayer({
          title: "Bing Aerial",
          type: "base",
          source: new BingMaps({
            key: bingKey,
            imagerySet: "Aerial",
          }),
        }),
        new TileLayer({
          title: "Bing Hybrid",
          type: "base",
          source: new BingMaps({
            key: bingKey,
            imagerySet: "AerialWithLabels",
          }),
        }),
      ],
    }),
    new LayerGroup({
      title: "Manual annotation",
      layers: [layerDraw],
    }),
  ],
  overlays: [overlay],
  view: new View({
    center: [0, 0],
    zoom: 2,
    maxZoom: 19,
  }),
  controls: defaults({ attribution: false }).extend([new ZoomSlider()]),
});

// Layer Switcher
var layerSwitcher = new LayerSwitcher({
  tipLabel: "Layer control",
  groupSelectStyle: "children",
  reverse: false,
});
map.addControl(layerSwitcher);

// Functions
const removeLayersFromMap = function () {
  for (const source of sourcesAndLayers["sources"]) {
    source.clear();
  }

  map.removeLayer(geojsonLayerGroup);
};

const changeDate = function (newDate) {
  var dateArray = newDate.split("-");
  dateArray.reverse();
  document.getElementById("date").innerHTML =
    "<b>Date:</b> " + dateArray.join("/");
};

const setAOILayers = function () {
  const aoi = selectedAOI.value;
  const model = selectedModel.value;
  const swipeValue = swipe.value;
  const date = Object.keys(aoisWithDates[model][aoi])[swipeValue];
  const layers = [];

  removeLayersFromMap();

  layerGeoTiff.setSource(
    new GeoTIFF({
      sources: [
        {
          url: satelliteImagesPaths[aoi][date]["src"],
          bands: [3, 2, 1],
          nodata: 0,
          min: satelliteImagesPaths[aoi][date]["min"],
          max: satelliteImagesPaths[aoi][date]["max"],
        },
      ],
      transition: 0,
    })
  );
  layers[0] = layerGeoTiff;

  for (let i = 0; i < 4; i++) {
    sourcesAndLayers["sources"][i].setUrl(aoisWithDates[model][aoi][date][i]);
    sourcesAndLayers["sources"][i].refresh();
    sourcesAndLayers["layers"][i].setSource(sourcesAndLayers["sources"][i]);
    layers[i + 1] = sourcesAndLayers["layers"][i];
  }

  geojsonLayerGroup = new LayerGroup({
    title: "Data layers",
    layers: layers,
  });

  map.addLayer(geojsonLayerGroup);
};

const changeAOI = function () {
  let aoiBbox = null;
  const aoi = selectedAOI.value;
  const model = selectedModel.value;

  swipe.value = 0;
  swipe.max = Object.keys(aoisWithDates[model][aoi]).length - 1;

  const swipeValue = swipe.value;

  changeDate(Object.keys(aoisWithDates[model][aoi])[swipeValue]);
  setAOILayers();

  if (aoi == "Kiskore") {
    aoiBbox = kiskoreBbox;
  } else if (aoi == "Kanyahaza") {
    aoiBbox = kanyahazaBbox;
  } else if (aoi == "Pusztazamor") {
    aoiBbox = pusztazamorBbox;
  } else if (aoi == "Raho") {
<<<<<<< HEAD
    aoiBbox = rahobBox;
=======
    aoiBbox = raho_bbox;
  } else if (aoi == "Drina") {
    aoiBbox = drina_bbox;
>>>>>>> 911e33ca
  } else {
    aoiBbox = null;
  }
  if (aoiBbox !== null) {
    map.getView().fit(aoiBbox, map.getSize());
  }
};

const resizeMap = function () {
  var userInputsHeight = document.getElementById("user-inputs").offsetHeight;
  var remainingHeight = window.innerHeight - userInputsHeight - 10;
  document.getElementById("map").style.height =
    remainingHeight.toString() + "px";
  map.updateSize();
};

const fetchSatelliteImagePaths = async function () {
  const res = await fetch(baseUrl + "satellite_images.json");
  satelliteImagesPaths = await res.json();

  for (var out_key of Object.keys(satelliteImagesPaths)) {
    for (var in_key of Object.keys(satelliteImagesPaths[out_key])) {
      satelliteImagesPaths[out_key][in_key]["src"] =
        baseUrl + satelliteImagesPaths[out_key][in_key]["src"];
    }
  }
};

const fetchGeojsonPaths = async function () {
  const res = await fetch(baseUrl + "geojson_files.json");
  aoisWithDates = await res.json();

  for (var model_id of Object.keys(aoisWithDates)) {
    const option = document.createElement("option");
    option.text = model_id;
    option.value = model_id;

    selectedModel.add(option);
    for (var out_key of Object.keys(aoisWithDates[model_id])) {
      for (var in_key of Object.keys(aoisWithDates[model_id][out_key])) {
        for (let i = 0; i < 4; i++) {
          aoisWithDates[model_id][out_key][in_key][i] =
            baseUrl + aoisWithDates[model_id][out_key][in_key][i];
        }
      }
    }
  }

  swipe.max =
    Object.keys(
      aoisWithDates[model_id][Object.keys(aoisWithDates[model_id])[0]]
    ).length - 1;
};

const updateClassification = function () {
  const aoi = selectedAOI.value;
  const model = selectedModel.value;
  const swipeValue = swipe.value;
  changeDate(Object.keys(aoisWithDates[model][aoi])[swipeValue]);
  setAOILayers(aoi);
};

const addDrawInteraction = function () {
  map.addInteraction(draw);
};
const removeDrawInteraction = function () {
  map.removeInteraction(draw);
};

// Events
selectedAOI.onchange = changeAOI;
selectedModel.onchange = updateClassification;

swipe.addEventListener("input", updateClassification);

window.onresize = function () {
  setTimeout(resizeMap, 200);
};

layerDraw.on("change:visible", function () {
  if (!drawVisible) {
    addDrawInteraction();
    drawVisible = true;
  } else {
    removeDrawInteraction();
    drawVisible = false;
  }
});

draw.on("drawend", function (evt) {
  // console.log(evt.feature.getGeometry().getCoordinates());
  const polygon = evt.feature;
  const coordinate = polygon.getGeometry().getInteriorPoint().getCoordinates();
  overlay.setPosition(coordinate);
});

const annotationContainerClose = function () {
  hideAnnotationPopup();
  removeLastDrawnFeature();
  return false;
};

const annotationContainerSave = function () {
  hideAnnotationPopup();
  const lastDrawnFeature = sourceDraw.getFeatures().slice(-1)[0];
  const coordinates = lastDrawnFeature.getGeometry().getCoordinates();
  const annotationTypeValue = document.getElementById(
    "annotation-type-select"
  ).value;
  console.log(coordinates);
  console.log(annotationTypeValue);
  return true;
};

const removeLastDrawnFeature = function () {
  sourceDraw.removeFeature(sourceDraw.getFeatures().slice(-1)[0]);
};

const hideAnnotationPopup = function () {
  overlay.setPosition(undefined);
  annotationCloser.blur();
};

annotationCloser.onclick = annotationContainerClose;
annotationCancel.onclick = annotationContainerClose;
annotationSave.onclick = annotationContainerSave;

await fetchSatelliteImagePaths();
await fetchGeojsonPaths();
resizeMap();
changeAOI();<|MERGE_RESOLUTION|>--- conflicted
+++ resolved
@@ -22,19 +22,11 @@
 const baseUrl = import.meta.env.VITE_DATA_URL;
 const bingKey =
   "AgKv8E2vHuEwgddyzg_pRM6ycSRygeePXSFYTqc8jbikPT8ILyQxm1EF3YUmeRQ2";
-<<<<<<< HEAD
-const kiskoreBbox = [2283300, 6021945, 2284684, 6023968];
-const kanyahazaBbox = [2588995, 6087354, 2597328, 6091368];
-const pusztazamorBbox = [2090012, 6002140, 2095385, 6005579];
-const rahobBox = [2693024, 6114066, 2693905, 6114776];
-const drawType = "Polygon";
-=======
 const kiskore_bbox = [2283300, 6021945, 2284684, 6023968];
 const kanyahaza_bbox = [2588995, 6087354, 2597328, 6091368];
 const pusztazamor_bbox = [2090012, 6002140, 2095385, 6005579];
 const raho_bbox = [2693024, 6114066, 2693905, 6114776];
 const drina_bbox = [2145189, 5426572, 2147977, 5430040];
->>>>>>> 911e33ca
 
 // Variables
 var geojsonLayerGroup;
@@ -323,19 +315,15 @@
   setAOILayers();
 
   if (aoi == "Kiskore") {
-    aoiBbox = kiskoreBbox;
+    aoiBbox = kiskore_bbox;
   } else if (aoi == "Kanyahaza") {
-    aoiBbox = kanyahazaBbox;
+    aoiBbox = kanyahaza_bbox;
   } else if (aoi == "Pusztazamor") {
-    aoiBbox = pusztazamorBbox;
+    aoiBbox = pusztazamor_bbox;
   } else if (aoi == "Raho") {
-<<<<<<< HEAD
-    aoiBbox = rahobBox;
-=======
     aoiBbox = raho_bbox;
   } else if (aoi == "Drina") {
     aoiBbox = drina_bbox;
->>>>>>> 911e33ca
   } else {
     aoiBbox = null;
   }

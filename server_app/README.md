--- conflicted
+++ resolved
@@ -19,7 +19,6 @@
 
 Meaning of the parameters in `config.sample.json` file:
 
-<<<<<<< HEAD
 - `workspace_root_dir`: Root directory of workspace.
 - `download_dir_planetscope`: Download destination of PlanetScope images. Relative to `workspace_root_dir`.
 - `download_dir_sentinel-2`: Download destination of Sentinel-2 images. Relative to `workspace_root_dir`.
@@ -28,14 +27,6 @@
 - `estimations_file_path`: Path of the file that will contain the estimation of the polluted areas' extension. Relative to `workspace_root_dir`.
 - `geojson_files_path`: Path of the dynamically produced JSON file that stores the location of the result GeoJSONs. Relative to `workspace_root_dir`.
 - `satellite_images_path`: Path of the dynamically produced JSON file that stores the location of the downloaded satellite images. Relative to `workspace_root_dir`.
-=======
-- `download_dir_planetscope`: Download destination of PlanetScope images.
-- `download_dir_sentinel-2`: Download destination of Sentinel-2 images.
-- `result_dir_planetscope`: Output directory of result GeoJSON files created from PlanetScope images.
-- `result_dir_sentinel-2`: Output directory of result GeoJSON files created from Sentinel-2 images.
-- `estimations_file_path`: Path of the file that will contain the estimation of the polluted areas' extension.
-- `geojson_files_path`: Path of the dynamically produced JSON file that stores the location of the result GeoJSONs.
->>>>>>> d74fa067
 - `planet_api_key`: Planet Account API key.
 - `sentinel_sh_client_id`: Account OAuth client ID in SentinelHub.
 - `sentinel_instance_id`: Account User ID in SentinelHub.

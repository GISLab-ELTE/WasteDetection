--- conflicted
+++ resolved
@@ -92,7 +92,6 @@
                 "config": {"lte": float(self.settings.max_cloud_cover) / 100},
             }
 
-<<<<<<< HEAD
             # Standard quality returns images that have a higher quality and a smaller rate of (missing) pixels
             standard_quality_filter = {
                 "type": "StringInFilter",
@@ -107,9 +106,6 @@
                 cloud_cover_filter,
                 standard_quality_filter,
             )
-=======
-            geojson = self.start_search(self.item_type, geometry_filter, date_range_filter, cloud_cover_filter)
->>>>>>> 5d5dd44e
 
             geojson["features"] = self.filter_by_coverage(feature, geojson["features"])
             feature_id = feature["properties"]["id"]
